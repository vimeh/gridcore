<<<<<<< HEAD
export * from "./DependencyGraph";
export * from "./formula/ast";
export * from "./formula/evaluator";
export * from "./formula/parser";
export * from "./formula/tokenizer";
export * from "./Grid";
export * from "./pivot";
export * from "./Sheet";
export * from "./SpreadsheetEngine";
export * from "./types";
export * from "./types/SpreadsheetState";
export * from "./types/WorkbookState";
export * from "./UndoRedoManager";
export * from "./utils/cellAddress";
export * from "./Workbook";
export * from "./WorkbookFormulaEngine";
=======
// Domain Models
export { CellAddress } from "./domain/models/CellAddress"
export { CellRange } from "./domain/models/CellRange"
export { Cell } from "./domain/models/Cell"
export { Formula } from "./domain/models/Formula"
export type { CellValue } from "./domain/models/CellValue"
>>>>>>> 45849fd1

// Domain Interfaces
export type { ICellRepository } from "./domain/interfaces/ICellRepository"
export type { IDependencyRepository } from "./domain/interfaces/IDependencyRepository"
export type { IEventService, DomainEvent, CellValueChangedEvent, CellCalculatedEvent, CellsDeletedEvent, BatchUpdateStartedEvent, BatchUpdateCompletedEvent } from "./domain/interfaces/IEventService"
export type { IFormulaParser, FormulaAST, FormulaToken } from "./domain/interfaces/IFormulaParser"
export type { IFormulaEvaluator, EvaluationContext, FormulaFunction } from "./domain/interfaces/IFormulaEvaluator"

// Infrastructure
export { InMemoryCellRepository } from "./infrastructure/repositories/InMemoryCellRepository"
export { InMemoryDependencyRepository } from "./infrastructure/repositories/InMemoryDependencyRepository"
export { EventStore } from "./infrastructure/stores/EventStore"
export { FormulaParser } from "./infrastructure/parsers/FormulaParser"
export { FormulaEvaluator } from "./infrastructure/evaluators/FormulaEvaluator"

// Application Services
export { FormulaService, type IFormulaService } from "./application/services/FormulaService"
export { CalculationService, type ICalculationService, type CalculationContext } from "./application/services/CalculationService"

// Application Facade
export { SpreadsheetFacade, type ISpreadsheetFacade } from "./application/SpreadsheetFacade"

// Shared Types
export type { Result } from "./shared/types/Result"
export { ok, err } from "./shared/types/Result"

// Utility exports
export * from "./utils/cellAddress"

// Keep the GridCore class for backward compatibility
export class GridCore {
  private name: string = "GridCore Engine"

  constructor() {
    console.log(`${this.name} initialized`)
  }

  getVersion(): string {
    return "0.0.1"
  }
}

export default GridCore<|MERGE_RESOLUTION|>--- conflicted
+++ resolved
@@ -1,28 +1,9 @@
-<<<<<<< HEAD
-export * from "./DependencyGraph";
-export * from "./formula/ast";
-export * from "./formula/evaluator";
-export * from "./formula/parser";
-export * from "./formula/tokenizer";
-export * from "./Grid";
-export * from "./pivot";
-export * from "./Sheet";
-export * from "./SpreadsheetEngine";
-export * from "./types";
-export * from "./types/SpreadsheetState";
-export * from "./types/WorkbookState";
-export * from "./UndoRedoManager";
-export * from "./utils/cellAddress";
-export * from "./Workbook";
-export * from "./WorkbookFormulaEngine";
-=======
 // Domain Models
 export { CellAddress } from "./domain/models/CellAddress"
 export { CellRange } from "./domain/models/CellRange"
 export { Cell } from "./domain/models/Cell"
 export { Formula } from "./domain/models/Formula"
 export type { CellValue } from "./domain/models/CellValue"
->>>>>>> 45849fd1
 
 // Domain Interfaces
 export type { ICellRepository } from "./domain/interfaces/ICellRepository"
