--- conflicted
+++ resolved
@@ -2,15 +2,10 @@
 import type { CanvasGrid } from "../components/CanvasGrid";
 import type { CellEditor } from "../components/CellEditor";
 import { KEY_CODES } from "../constants";
-<<<<<<< HEAD
 import type { SelectionManager } from "./SelectionManager";
-import type { ModeManager } from "../state/ModeManager";
-=======
 import type { SpreadsheetModeStateMachine } from "../state/SpreadsheetMode";
 import { GridVimBehavior, type GridVimCallbacks } from "./GridVimBehavior";
 import { ResizeBehavior } from "./ResizeBehavior";
-import type { SelectionManager } from "./SelectionManager";
->>>>>>> 64077b5a
 
 export class KeyboardHandler {
   private gridVimBehavior?: GridVimBehavior;
@@ -23,7 +18,7 @@
     private cellEditor: CellEditor,
     private grid: SpreadsheetEngine,
     private canvasGrid?: CanvasGrid,
-    private modeManager?: ModeManager,
+    private modeStateMachine?: SpreadsheetModeStateMachine,
   ) {
     this.setupEventListeners();
     this.initializeVimBehaviors();
@@ -170,11 +165,6 @@
 
   private handleKeyDown(event: KeyboardEvent): void {
     // Check if we're in navigation mode
-<<<<<<< HEAD
-    const isNavigationMode = !this.modeManager || this.modeManager.isNavigating();
-    
-    // Don't handle navigation keys if editing (unless we have no mode manager)
-=======
     const isNavigationMode =
       !this.modeStateMachine || this.modeStateMachine.isInNavigationMode();
     const isResizeMode = this.modeStateMachine?.isInResizeMode();
@@ -209,7 +199,6 @@
     }
 
     // Don't handle navigation keys if editing (unless we have no state machine)
->>>>>>> 64077b5a
     if (!isNavigationMode && this.cellEditor.isCurrentlyEditing()) {
       return;
     }
@@ -557,7 +546,7 @@
     }
 
     // Start editing with the appropriate edit mode
-    this.modeManager?.startEditingInInsertMode(editMode);
+    this.modeStateMachine?.transition({ type: "START_EDITING", editMode });
 
     const cellData = this.grid.getCell(activeCell);
     let initialValue = "";
