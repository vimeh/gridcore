import type { CellAddress } from "@gridcore/core";
import { KEY_CODES } from "../constants";
<<<<<<< HEAD
import type { Viewport } from "./Viewport";
import { VimBehavior, type VimBehaviorCallbacks } from "../interaction/VimMode";
import type { ModeManager } from "../state/ModeManager";
import type { CellMode, EditMode, SpreadsheetState } from "../state/SpreadsheetMode";
=======
import { VimMode, type VimModeType } from "../interaction/VimMode";
import type { SpreadsheetModeStateMachine } from "../state/SpreadsheetMode";
import type { Viewport } from "./Viewport";
>>>>>>> 64077b5a

export interface CellEditorCallbacks {
  onCommit: (address: CellAddress, value: string) => void;
  onCancel: () => void;
  onEditEnd?: () => void;
  onEditStart?: () => void;
  onModeChange?: () => void;
}

export interface CellEditorOptions extends CellEditorCallbacks {
  modeManager?: ModeManager;
}

export class CellEditor {
  private editorDiv: HTMLDivElement;
  private isEditing: boolean = false;
  private currentCell: CellAddress | null = null;
  private vimBehavior: VimBehavior;
  private modeIndicator: HTMLDivElement;
  private blockCursor: HTMLDivElement;
  private ignoreNextBlur: boolean = false;
  private modeManager?: ModeManager;
  private callbacks: CellEditorCallbacks;
  private unsubscribeModeChange?: () => void;

  constructor(
    private container: HTMLElement,
    private viewport: Viewport,
    options: CellEditorOptions,
  ) {
    this.callbacks = options;
    this.modeManager = options.modeManager;
    
    // Create VimBehavior with callbacks that connect to ModeManager
    const vimCallbacks: VimBehaviorCallbacks = {
      onModeChangeRequest: (mode: CellMode, editMode?: EditMode) => {
        this.handleVimModeChangeRequest(mode, editMode);
      },
      onCursorMove: this.updateCursorPosition.bind(this),
      onTextChange: this.handleTextChange.bind(this),
<<<<<<< HEAD
    };
    
    this.vimBehavior = new VimBehavior(
      vimCallbacks,
      () => this.getCurrentCellMode()
    );
    
=======
    });

>>>>>>> 64077b5a
    this.editorDiv = this.createEditor();
    this.modeIndicator = this.createModeIndicator();
    this.blockCursor = this.createBlockCursor();
    this.editorDiv.appendChild(this.blockCursor);
    this.container.appendChild(this.editorDiv);
    this.container.appendChild(this.modeIndicator);
    
    // Subscribe to mode changes if ModeManager is available
    if (this.modeManager) {
      this.unsubscribeModeChange = this.modeManager.onModeChange(
        this.handleModeStateChange.bind(this)
      );
    }
  }

  private createEditor(): HTMLDivElement {
    const div = document.createElement("div");
    div.className = "cell-editor";
    div.contentEditable = "true";
    div.style.position = "absolute";
    div.style.display = "none";
    div.style.border = "2px solid #0066cc";
    div.style.outline = "none";
    div.style.padding = "0 4px";
    div.style.fontFamily =
      '-apple-system, BlinkMacSystemFont, "Segoe UI", Roboto, monospace';
    div.style.fontSize = "13px";
    div.style.lineHeight = "1.5";
    div.style.backgroundColor = "white";
    div.style.boxShadow = "0 2px 4px rgba(0,0,0,0.1)";
    div.style.zIndex = "1000";
    div.style.whiteSpace = "pre";
    div.style.overflow = "hidden";

    // Event listeners
    div.addEventListener("keydown", this.handleKeyDown.bind(this));
    div.addEventListener("input", this.handleInput.bind(this));
    div.addEventListener("blur", this.handleBlur.bind(this));
    div.addEventListener("paste", this.handlePaste.bind(this));

    return div;
  }

  private createModeIndicator(): HTMLDivElement {
    const indicator = document.createElement("div");
    indicator.className = "mode-indicator";
    indicator.style.position = "absolute";
    indicator.style.display = "none";
    indicator.style.padding = "2px 6px";
    indicator.style.fontSize = "11px";
    indicator.style.fontWeight = "bold";
    indicator.style.color = "white";
    indicator.style.borderRadius = "3px";
    indicator.style.zIndex = "1001";
    indicator.style.pointerEvents = "none";
    return indicator;
  }

  private createBlockCursor(): HTMLDivElement {
    const cursor = document.createElement("div");
    cursor.className = "block-cursor";
    cursor.style.position = "absolute";
    cursor.style.display = "none";
    cursor.style.top = "0";
    cursor.style.left = "0";
    cursor.style.width = "1ch";
    cursor.style.height = "1.5em";
    cursor.style.backgroundColor = "rgba(0, 0, 0, 0.4)";
    cursor.style.pointerEvents = "none";
    cursor.style.transition = "left 0.1s ease-out";
    cursor.style.zIndex = "1";
    return cursor;
  }

  startEditing(
    cell: CellAddress,
    initialValue: string = "",
    mode: "insert" | "append" | "replace" = "append",
  ): void {
    if (this.isEditing) {
      this.commitEdit();
    }

    this.currentCell = cell;
    this.isEditing = true;

    // Start editing mode in ModeManager with the specified edit mode
    this.modeManager?.startEditing(mode as EditMode);

    // Notify that editing has started
    this.callbacks.onEditStart?.();

    const position = this.viewport.getCellPosition(cell);

    // Position the editor
    this.editorDiv.style.left = `${position.x - 2}px`; // Account for border
    this.editorDiv.style.top = `${position.y - 2}px`;
    this.editorDiv.style.width = `${position.width}px`;
    this.editorDiv.style.height = `${position.height}px`;
    this.editorDiv.style.display = "block";

    // Position mode indicator
    this.modeIndicator.style.left = `${position.x}px`;
    this.modeIndicator.style.top = `${position.y + position.height + 4}px`;
    this.modeIndicator.style.display = "block";

    // Set initial text and vim state
    this.editorDiv.textContent = initialValue;
<<<<<<< HEAD
    this.vimBehavior.reset();
    
    // Set text in vim behavior
    this.vimBehavior.setText(initialValue);
    
=======
    this.vimMode.reset();

>>>>>>> 64077b5a
    // Start in appropriate mode
    if (mode === "replace") {
      // For replace mode, clear text and start in insert mode
      this.editorDiv.textContent = "";
      this.vimBehavior.setText("", 0);
      this.modeManager?.enterInsertMode("replace");
    } else if (mode === "append") {
      // Set text first, then append mode will move cursor to end
      this.vimBehavior.setText(initialValue, initialValue.length);
      this.modeManager?.enterInsertMode("append");
    } else {
      // For insert mode, enter insert mode at current position
      this.vimBehavior.setText(initialValue, initialValue.length);
      this.modeManager?.enterInsertMode("insert");
    }
<<<<<<< HEAD
    
=======
    // Update state machine to insert mode
    this.modeStateMachine?.transition({ type: "ENTER_INSERT_MODE" });

>>>>>>> 64077b5a
    // Focus and set cursor
    this.editorDiv.focus();
    this.updateCursorPosition(this.vimBehavior.getCursor());
  }

  stopEditing(commit: boolean = true): void {
    if (!this.isEditing) return;

    if (commit) {
      this.commitEdit();
    } else {
      this.cancelEdit();
    }
  }

  private commitEdit(): void {
    if (!this.currentCell) return;

    const value = this.editorDiv.textContent || "";
    this.callbacks.onCommit(this.currentCell, value);
    this.modeManager?.stopEditing(true);
    this.hideEditor();
  }

  private cancelEdit(): void {
    this.callbacks.onCancel();
    this.modeManager?.stopEditing(false);
    this.hideEditor();
  }

  private hideEditor(): void {
    this.isEditing = false;
    this.currentCell = null;
    this.editorDiv.style.display = "none";
    this.modeIndicator.style.display = "none";
    this.blockCursor.style.display = "none";
    this.editorDiv.textContent = "";
    this.vimBehavior.reset();

    // Return focus to the main container
    this.callbacks.onEditEnd?.();
  }

  private handleKeyDown(event: KeyboardEvent): void {
<<<<<<< HEAD
    const modeBefore = this.getCurrentCellMode();
    
    // Let vim behavior handle the key first
    const handled = this.vimBehavior.handleKey(
=======
    const modeBefore = this.vimMode.getMode();

    // Let vim mode handle the key first
    const handled = this.vimMode.handleKey(
>>>>>>> 64077b5a
      event.key,
      event.ctrlKey || event.metaKey,
      event.shiftKey,
    );

    if (handled) {
      event.preventDefault();

      // Update selection if in visual mode
      const selection = this.vimBehavior.getSelection();
      if (selection) {
        this.setSelection(selection.start, selection.end);
      } else {
        // Clear selection
        const sel = window.getSelection();
        sel?.removeAllRanges();
      }

      return;
    }

    // Get the current mode after vim has processed the key
<<<<<<< HEAD
    const modeAfter = this.getCurrentCellMode();
    
=======
    const modeAfter = this.vimMode.getMode();

>>>>>>> 64077b5a
    // Handle special keys not handled by vim
    if (modeAfter === "normal") {
      // In normal mode, prevent all default behavior except for special keys
      event.preventDefault();

      switch (event.key) {
        case KEY_CODES.ENTER:
          this.commitEdit();
          break;
        case KEY_CODES.ESCAPE:
          // Handle escape through ModeManager
          this.modeManager?.handleEscape();
          break;
      }
    } else if (modeAfter === "insert") {
      switch (event.key) {
        case KEY_CODES.ENTER:
          // In insert mode, Enter should insert a newline, not commit
          // Let the browser handle it naturally
          break;
        case KEY_CODES.TAB:
          event.preventDefault();
          this.commitEdit();
          break;
      }
    }
  }

  private handleInput(event: Event): void {
    // In normal mode, prevent any text changes
    if (this.getCurrentCellMode() === "normal") {
      event.preventDefault();
      // Restore the text to what vim behavior thinks it should be
      const vimText = this.vimBehavior.getText();
      if (this.editorDiv.textContent !== vimText) {
        this.editorDiv.textContent = vimText;
        this.updateCursorPosition(this.vimBehavior.getCursor());
      }
      return;
    }
<<<<<<< HEAD
    
    // Update vim behavior text state
=======

    // Update vim mode text state
>>>>>>> 64077b5a
    const text = this.editorDiv.textContent || "";
    const cursorPos = this.getCursorPosition();

    // In insert mode, skip cursor callback to let browser handle cursor naturally
    const skipCursorCallback = this.getCurrentCellMode() === "insert";
    this.vimBehavior.setText(text, cursorPos, skipCursorCallback);
  }

  private handlePaste(event: ClipboardEvent): void {
    event.preventDefault();
    const text = event.clipboardData?.getData("text/plain") || "";
<<<<<<< HEAD
    
    if (this.getCurrentCellMode() === "insert") {
=======

    if (this.vimMode.getMode() === "insert") {
>>>>>>> 64077b5a
      // Insert at current position
      document.execCommand("insertText", false, text);
    }
  }

  private handleBlur(): void {
    // Ignore blur if we're transitioning modes
    if (this.ignoreNextBlur) {
      this.ignoreNextBlur = false;
      return;
    }

    // Delay to allow click events to fire first
    setTimeout(() => {
      if (this.isEditing) {
        this.commitEdit();
      }
    }, 100);
  }

  /**
   * Handle vim behavior mode change requests by delegating to ModeManager
   */
  private handleVimModeChangeRequest(mode: CellMode, editMode?: EditMode): void {
    if (!this.modeManager) return;
    
    switch (mode) {
      case "normal":
        this.modeManager.returnToNormalCellMode();
        break;
      case "insert":
        this.modeManager.enterInsertMode(editMode);
        break;
      case "visual":
        this.modeManager.enterVisualMode("character");
        break;
      case "visual-line":
        this.modeManager.enterVisualMode("line");
        break;
    }
  }

  /**
   * Handle mode state changes from ModeManager
   */
  private handleModeStateChange(newState: SpreadsheetState, previousState: SpreadsheetState): void {
    // Only handle changes when we're actively editing
    if (!this.isEditing) return;
    
    const currentCellMode = newState.cellMode;
    
    // Update mode indicator
<<<<<<< HEAD
    this.modeIndicator.textContent = currentCellMode.toUpperCase();
    
    // Set ignore blur flag when changing contentEditable
    this.ignoreNextBlur = true;
    
    // Update UI based on cell mode
    switch (currentCellMode) {
=======
    this.modeIndicator.textContent = mode.toUpperCase();

    // Set ignore blur flag when changing contentEditable
    this.ignoreNextBlur = true;

    // Update state machine based on vim mode
    switch (mode) {
>>>>>>> 64077b5a
      case "normal":
        this.modeIndicator.style.backgroundColor = "#666";
        this.editorDiv.style.borderColor = "#666";
        // Keep contentEditable true but show block cursor
        this.editorDiv.contentEditable = "true";
        this.blockCursor.style.display = "block";
        this.updateBlockCursorPosition();
        break;
      case "insert":
        this.modeIndicator.style.backgroundColor = "#0066cc";
        this.editorDiv.style.borderColor = "#0066cc";
        // Enable contentEditable in insert mode
        this.editorDiv.contentEditable = "true";
        this.blockCursor.style.display = "none";
        break;
      case "visual":
<<<<<<< HEAD
      case "visual-line":
=======
        this.modeStateMachine?.transition({
          type: "ENTER_VISUAL_MODE",
          visualType: "character",
        });
        this.modeIndicator.style.backgroundColor = "#ff6600";
        this.editorDiv.style.borderColor = "#ff6600";
        // Keep contentEditable true for selection
        this.editorDiv.contentEditable = "true";
        this.blockCursor.style.display = "none";
        break;
      case "visual-line":
        this.modeStateMachine?.transition({
          type: "ENTER_VISUAL_MODE",
          visualType: "line",
        });
>>>>>>> 64077b5a
        this.modeIndicator.style.backgroundColor = "#ff6600";
        this.editorDiv.style.borderColor = "#ff6600";
        // Keep contentEditable true for selection
        this.editorDiv.contentEditable = "true";
        this.blockCursor.style.display = "none";
        break;
    }
<<<<<<< HEAD
    
    // Handle grid mode changes (e.g., exit editing)
    if (newState.gridMode === "navigation" && previousState.gridMode === "editing") {
      // Editing was stopped externally, hide the editor
      this.hideEditor();
      return;
    }
    
=======

>>>>>>> 64077b5a
    // Ensure focus is maintained
    setTimeout(() => {
      this.editorDiv.focus();
      this.ignoreNextBlur = false;
    }, 0);

    // Notify mode change for re-rendering
    this.callbacks.onModeChange?.();
  }

  /**
   * Get current cell mode from ModeManager or fallback to normal
   */
  private getCurrentCellMode(): CellMode {
    return this.modeManager?.getCellMode() ?? "normal";
  }

  private handleTextChange(text: string, cursor: number): void {
    this.editorDiv.textContent = text;
    this.updateCursorPosition(cursor);
  }

  private updateCursorPosition(position: number): void {
    const text = this.editorDiv.textContent || "";
    const range = document.createRange();
    const sel = window.getSelection();

    if (!this.editorDiv.firstChild) {
      // Create text node if empty
      this.editorDiv.appendChild(document.createTextNode(""));
    }

    const textNode = this.editorDiv.firstChild;
    if (!textNode) return;

    const offset = Math.min(position, text.length);

    range.setStart(textNode, offset);
    range.setEnd(textNode, offset);

    sel?.removeAllRanges();
    sel?.addRange(range);

    // Update block cursor position in normal mode
    if (this.getCurrentCellMode() === "normal") {
      this.updateBlockCursorPosition();
    }
  }

  private updateBlockCursorPosition(): void {
    const text = this.editorDiv.textContent || "";
<<<<<<< HEAD
    const cursor = this.vimBehavior.getCursor();
    
=======
    const cursor = this.vimMode.getCursor();

>>>>>>> 64077b5a
    // In vim, cursor can be on the last character in normal mode
    // Only hide if cursor is past the text when text is empty
    if (text.length === 0) {
      this.blockCursor.style.display = "none";
      return;
    }

    // Calculate position based on character width
    const charWidth = this.getCharWidth();
    // Cursor should be clamped to last character position in normal mode
    const displayCursor = Math.min(cursor, Math.max(0, text.length - 1));
    const left = displayCursor * charWidth;

    this.blockCursor.style.left = `${left}px`;
    this.blockCursor.style.display = "block";
  }

  private getCharWidth(): number {
    // Create a temporary span to measure character width
    const span = document.createElement("span");
    span.style.fontFamily = this.editorDiv.style.fontFamily;
    span.style.fontSize = this.editorDiv.style.fontSize;
    span.style.position = "absolute";
    span.style.visibility = "hidden";
    span.textContent = "M";

    this.editorDiv.appendChild(span);
    const width = span.offsetWidth;
    span.remove();

    return width;
  }

  private setSelection(start: number, end: number): void {
    const text = this.editorDiv.textContent || "";
    const range = document.createRange();
    const sel = window.getSelection();

    if (!this.editorDiv.firstChild) {
      this.editorDiv.appendChild(document.createTextNode(""));
    }

    const textNode = this.editorDiv.firstChild;
    if (!textNode) return;

    const startOffset = Math.min(start, text.length);
    const endOffset = Math.min(end, text.length);

    range.setStart(textNode, startOffset);
    range.setEnd(textNode, endOffset);

    sel?.removeAllRanges();
    sel?.addRange(range);
  }

  private getCursorPosition(): number {
    const sel = window.getSelection();
    if (!sel || sel.rangeCount === 0) return 0;

    const range = sel.getRangeAt(0);
    return range.startOffset;
  }

  updatePosition(): void {
    if (!this.isEditing || !this.currentCell) return;

    const position = this.viewport.getCellPosition(this.currentCell);
    this.editorDiv.style.left = `${position.x - 2}px`;
    this.editorDiv.style.top = `${position.y - 2}px`;

    this.modeIndicator.style.left = `${position.x}px`;
    this.modeIndicator.style.top = `${position.y + position.height + 4}px`;
  }

  isCurrentlyEditing(): boolean {
    return this.isEditing;
  }

  getCurrentCell(): CellAddress | null {
    return this.currentCell;
  }

  destroy(): void {
    // Clean up mode change subscription
    this.unsubscribeModeChange?.();
    
    this.editorDiv.remove();
    this.modeIndicator.remove();
    this.blockCursor.remove();
  }
}<|MERGE_RESOLUTION|>--- conflicted
+++ resolved
@@ -1,15 +1,8 @@
 import type { CellAddress } from "@gridcore/core";
 import { KEY_CODES } from "../constants";
-<<<<<<< HEAD
 import type { Viewport } from "./Viewport";
 import { VimBehavior, type VimBehaviorCallbacks } from "../interaction/VimMode";
-import type { ModeManager } from "../state/ModeManager";
-import type { CellMode, EditMode, SpreadsheetState } from "../state/SpreadsheetMode";
-=======
-import { VimMode, type VimModeType } from "../interaction/VimMode";
-import type { SpreadsheetModeStateMachine } from "../state/SpreadsheetMode";
-import type { Viewport } from "./Viewport";
->>>>>>> 64077b5a
+import type { CellMode, EditMode, SpreadsheetState, SpreadsheetModeStateMachine } from "../state/SpreadsheetMode";
 
 export interface CellEditorCallbacks {
   onCommit: (address: CellAddress, value: string) => void;
@@ -20,7 +13,7 @@
 }
 
 export interface CellEditorOptions extends CellEditorCallbacks {
-  modeManager?: ModeManager;
+  modeStateMachine?: SpreadsheetModeStateMachine;
 }
 
 export class CellEditor {
@@ -31,7 +24,7 @@
   private modeIndicator: HTMLDivElement;
   private blockCursor: HTMLDivElement;
   private ignoreNextBlur: boolean = false;
-  private modeManager?: ModeManager;
+  private modeStateMachine?: SpreadsheetModeStateMachine;
   private callbacks: CellEditorCallbacks;
   private unsubscribeModeChange?: () => void;
 
@@ -41,7 +34,7 @@
     options: CellEditorOptions,
   ) {
     this.callbacks = options;
-    this.modeManager = options.modeManager;
+    this.modeStateMachine = options.modeStateMachine;
     
     // Create VimBehavior with callbacks that connect to ModeManager
     const vimCallbacks: VimBehaviorCallbacks = {
@@ -50,18 +43,12 @@
       },
       onCursorMove: this.updateCursorPosition.bind(this),
       onTextChange: this.handleTextChange.bind(this),
-<<<<<<< HEAD
     };
     
     this.vimBehavior = new VimBehavior(
       vimCallbacks,
       () => this.getCurrentCellMode()
     );
-    
-=======
-    });
-
->>>>>>> 64077b5a
     this.editorDiv = this.createEditor();
     this.modeIndicator = this.createModeIndicator();
     this.blockCursor = this.createBlockCursor();
@@ -69,9 +56,9 @@
     this.container.appendChild(this.editorDiv);
     this.container.appendChild(this.modeIndicator);
     
-    // Subscribe to mode changes if ModeManager is available
-    if (this.modeManager) {
-      this.unsubscribeModeChange = this.modeManager.onModeChange(
+    // Subscribe to mode changes if SpreadsheetModeStateMachine is available
+    if (this.modeStateMachine) {
+      this.unsubscribeModeChange = this.modeStateMachine.onModeChange(
         this.handleModeStateChange.bind(this)
       );
     }
@@ -148,8 +135,8 @@
     this.currentCell = cell;
     this.isEditing = true;
 
-    // Start editing mode in ModeManager with the specified edit mode
-    this.modeManager?.startEditing(mode as EditMode);
+    // Start editing mode in SpreadsheetModeStateMachine with the specified edit mode
+    this.modeStateMachine?.transition({ type: "START_EDITING", editMode: mode as EditMode });
 
     // Notify that editing has started
     this.callbacks.onEditStart?.();
@@ -170,38 +157,25 @@
 
     // Set initial text and vim state
     this.editorDiv.textContent = initialValue;
-<<<<<<< HEAD
     this.vimBehavior.reset();
     
     // Set text in vim behavior
     this.vimBehavior.setText(initialValue);
-    
-=======
-    this.vimMode.reset();
-
->>>>>>> 64077b5a
     // Start in appropriate mode
     if (mode === "replace") {
       // For replace mode, clear text and start in insert mode
       this.editorDiv.textContent = "";
       this.vimBehavior.setText("", 0);
-      this.modeManager?.enterInsertMode("replace");
+      this.modeStateMachine?.transition({ type: "ENTER_INSERT_MODE", editMode: "replace" });
     } else if (mode === "append") {
       // Set text first, then append mode will move cursor to end
       this.vimBehavior.setText(initialValue, initialValue.length);
-      this.modeManager?.enterInsertMode("append");
+      this.modeStateMachine?.transition({ type: "ENTER_INSERT_MODE", editMode: "append" });
     } else {
       // For insert mode, enter insert mode at current position
       this.vimBehavior.setText(initialValue, initialValue.length);
-      this.modeManager?.enterInsertMode("insert");
-    }
-<<<<<<< HEAD
-    
-=======
-    // Update state machine to insert mode
-    this.modeStateMachine?.transition({ type: "ENTER_INSERT_MODE" });
-
->>>>>>> 64077b5a
+      this.modeStateMachine?.transition({ type: "ENTER_INSERT_MODE", editMode: "insert" });
+    }
     // Focus and set cursor
     this.editorDiv.focus();
     this.updateCursorPosition(this.vimBehavior.getCursor());
@@ -222,13 +196,13 @@
 
     const value = this.editorDiv.textContent || "";
     this.callbacks.onCommit(this.currentCell, value);
-    this.modeManager?.stopEditing(true);
+    this.modeStateMachine?.transition({ type: "STOP_EDITING", commit: true });
     this.hideEditor();
   }
 
   private cancelEdit(): void {
     this.callbacks.onCancel();
-    this.modeManager?.stopEditing(false);
+    this.modeStateMachine?.transition({ type: "STOP_EDITING", commit: false });
     this.hideEditor();
   }
 
@@ -246,17 +220,10 @@
   }
 
   private handleKeyDown(event: KeyboardEvent): void {
-<<<<<<< HEAD
     const modeBefore = this.getCurrentCellMode();
     
     // Let vim behavior handle the key first
     const handled = this.vimBehavior.handleKey(
-=======
-    const modeBefore = this.vimMode.getMode();
-
-    // Let vim mode handle the key first
-    const handled = this.vimMode.handleKey(
->>>>>>> 64077b5a
       event.key,
       event.ctrlKey || event.metaKey,
       event.shiftKey,
@@ -279,13 +246,7 @@
     }
 
     // Get the current mode after vim has processed the key
-<<<<<<< HEAD
     const modeAfter = this.getCurrentCellMode();
-    
-=======
-    const modeAfter = this.vimMode.getMode();
-
->>>>>>> 64077b5a
     // Handle special keys not handled by vim
     if (modeAfter === "normal") {
       // In normal mode, prevent all default behavior except for special keys
@@ -296,8 +257,8 @@
           this.commitEdit();
           break;
         case KEY_CODES.ESCAPE:
-          // Handle escape through ModeManager
-          this.modeManager?.handleEscape();
+          // Handle escape through SpreadsheetModeStateMachine
+          this.modeStateMachine?.transition({ type: "ESCAPE" });
           break;
       }
     } else if (modeAfter === "insert") {
@@ -326,13 +287,8 @@
       }
       return;
     }
-<<<<<<< HEAD
     
     // Update vim behavior text state
-=======
-
-    // Update vim mode text state
->>>>>>> 64077b5a
     const text = this.editorDiv.textContent || "";
     const cursorPos = this.getCursorPosition();
 
@@ -344,13 +300,8 @@
   private handlePaste(event: ClipboardEvent): void {
     event.preventDefault();
     const text = event.clipboardData?.getData("text/plain") || "";
-<<<<<<< HEAD
     
     if (this.getCurrentCellMode() === "insert") {
-=======
-
-    if (this.vimMode.getMode() === "insert") {
->>>>>>> 64077b5a
       // Insert at current position
       document.execCommand("insertText", false, text);
     }
@@ -375,20 +326,20 @@
    * Handle vim behavior mode change requests by delegating to ModeManager
    */
   private handleVimModeChangeRequest(mode: CellMode, editMode?: EditMode): void {
-    if (!this.modeManager) return;
+    if (!this.modeStateMachine) return;
     
     switch (mode) {
       case "normal":
-        this.modeManager.returnToNormalCellMode();
+        this.modeStateMachine.transition({ type: "EXIT_INSERT_MODE" });
         break;
       case "insert":
-        this.modeManager.enterInsertMode(editMode);
+        this.modeStateMachine.transition({ type: "ENTER_INSERT_MODE", editMode });
         break;
       case "visual":
-        this.modeManager.enterVisualMode("character");
+        this.modeStateMachine.transition({ type: "ENTER_VISUAL_MODE", visualType: "character" });
         break;
       case "visual-line":
-        this.modeManager.enterVisualMode("line");
+        this.modeStateMachine.transition({ type: "ENTER_VISUAL_MODE", visualType: "line" });
         break;
     }
   }
@@ -403,23 +354,12 @@
     const currentCellMode = newState.cellMode;
     
     // Update mode indicator
-<<<<<<< HEAD
     this.modeIndicator.textContent = currentCellMode.toUpperCase();
-    
     // Set ignore blur flag when changing contentEditable
     this.ignoreNextBlur = true;
     
     // Update UI based on cell mode
     switch (currentCellMode) {
-=======
-    this.modeIndicator.textContent = mode.toUpperCase();
-
-    // Set ignore blur flag when changing contentEditable
-    this.ignoreNextBlur = true;
-
-    // Update state machine based on vim mode
-    switch (mode) {
->>>>>>> 64077b5a
       case "normal":
         this.modeIndicator.style.backgroundColor = "#666";
         this.editorDiv.style.borderColor = "#666";
@@ -436,13 +376,6 @@
         this.blockCursor.style.display = "none";
         break;
       case "visual":
-<<<<<<< HEAD
-      case "visual-line":
-=======
-        this.modeStateMachine?.transition({
-          type: "ENTER_VISUAL_MODE",
-          visualType: "character",
-        });
         this.modeIndicator.style.backgroundColor = "#ff6600";
         this.editorDiv.style.borderColor = "#ff6600";
         // Keep contentEditable true for selection
@@ -450,11 +383,6 @@
         this.blockCursor.style.display = "none";
         break;
       case "visual-line":
-        this.modeStateMachine?.transition({
-          type: "ENTER_VISUAL_MODE",
-          visualType: "line",
-        });
->>>>>>> 64077b5a
         this.modeIndicator.style.backgroundColor = "#ff6600";
         this.editorDiv.style.borderColor = "#ff6600";
         // Keep contentEditable true for selection
@@ -462,7 +390,6 @@
         this.blockCursor.style.display = "none";
         break;
     }
-<<<<<<< HEAD
     
     // Handle grid mode changes (e.g., exit editing)
     if (newState.gridMode === "navigation" && previousState.gridMode === "editing") {
@@ -471,9 +398,6 @@
       return;
     }
     
-=======
-
->>>>>>> 64077b5a
     // Ensure focus is maintained
     setTimeout(() => {
       this.editorDiv.focus();
@@ -488,7 +412,7 @@
    * Get current cell mode from ModeManager or fallback to normal
    */
   private getCurrentCellMode(): CellMode {
-    return this.modeManager?.getCellMode() ?? "normal";
+    return this.modeStateMachine?.getCellMode() ?? "normal";
   }
 
   private handleTextChange(text: string, cursor: number): void {
@@ -525,13 +449,8 @@
 
   private updateBlockCursorPosition(): void {
     const text = this.editorDiv.textContent || "";
-<<<<<<< HEAD
     const cursor = this.vimBehavior.getCursor();
     
-=======
-    const cursor = this.vimMode.getCursor();
-
->>>>>>> 64077b5a
     // In vim, cursor can be on the last character in normal mode
     // Only hide if cursor is past the text when text is empty
     if (text.length === 0) {
