--- conflicted
+++ resolved
@@ -78,23 +78,10 @@
   | { type: "resize"; delta: number }
   | { type: "resizeAutoFit" }
   | { type: "setAnchor"; address?: CellAddress }
-<<<<<<< HEAD
   | { type: "selectEntireColumn" }
   | { type: "selectEntireRow" }
   | { type: "selectColumnData" }
   | { type: "selectRowData" }
-=======
-  | {
-      type: "startFill";
-      direction: "down" | "up" | "left" | "right" | "smart";
-      options?: {
-        series?: boolean;
-        count?: number;
-      };
-    }
-  | { type: "confirmFill" }
-  | { type: "cancelFill" }
->>>>>>> 452775e0
   | { type: "none" };
 
 // Cell-level vim actions (when editing a cell)
@@ -643,18 +630,8 @@
         // For resize mode, we need to determine column or row
         // This would be handled by the controller based on cursor position
         return { type: "enterResize", target: "column", index: 0 };
-<<<<<<< HEAD
       case "gC":
         return { type: "enterSpreadsheetVisual", visualMode: "column" };
-=======
-      // Fill commands
-      case "gfd":
-        return { type: "startFill", direction: "down", options: { series: true, count } };
-      case "gfr":
-        return { type: "startFill", direction: "right", options: { series: true, count } };
-      case "gF":
-        return { type: "startFill", direction: "smart", options: { count } };
->>>>>>> 452775e0
       default:
         // If we have an operator pending and this isn't a recognized command,
         // don't clear the state yet
