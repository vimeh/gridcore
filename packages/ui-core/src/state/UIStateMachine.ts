import { CellAddress } from "@gridcore/core";
import type { Result } from "../utils/Result";
import { err, ok } from "../utils/Result";
import {
  type CellMode,
  createCommandState,
  createEditingState,
  createNavigationState,
  createResizeState,
<<<<<<< HEAD
  createSpreadsheetVisualState,
=======
  createInsertState,
  createDeleteState,
>>>>>>> 69528ac0
  type InsertMode,
  isCommandMode,
  isEditingMode,
  isNavigationMode,
  isResizeMode,
<<<<<<< HEAD
  isSpreadsheetVisualMode,
  type Selection,
  type SpreadsheetVisualMode,
=======
  isInsertMode,
  isDeleteMode,
>>>>>>> 69528ac0
  type UIState,
  type VisualMode,
} from "./UIState";

// Action types for state transitions
export type Action =
  | {
      type: "START_EDITING";
      editMode?: InsertMode;
      initialValue?: string;
      cursorPosition?: number;
    }
  | { type: "EXIT_TO_NAVIGATION" }
  | { type: "ENTER_INSERT_MODE"; mode?: InsertMode }
  | { type: "EXIT_INSERT_MODE" }
  | { type: "ENTER_VISUAL_MODE"; visualType: VisualMode; anchor?: number }
  | { type: "EXIT_VISUAL_MODE" }
  | {
      type: "ENTER_SPREADSHEET_VISUAL_MODE";
      visualMode: SpreadsheetVisualMode;
      selection: Selection;
    }
  | { type: "EXIT_SPREADSHEET_VISUAL_MODE" }
  | { type: "UPDATE_SELECTION"; selection: Selection }
  | { type: "ENTER_COMMAND_MODE" }
  | { type: "EXIT_COMMAND_MODE" }
  | {
      type: "ENTER_RESIZE_MODE";
      target: "column" | "row";
      index: number;
      size: number;
    }
  | { type: "EXIT_RESIZE_MODE" }
  | {
      type: "ENTER_STRUCTURAL_INSERT_MODE";
      insertType: "row" | "column";
      insertPosition: "before" | "after";
    }
  | { type: "EXIT_STRUCTURAL_INSERT_MODE" }
  | { type: "UPDATE_INSERT_COUNT"; count: number }
  | {
      type: "ENTER_DELETE_MODE";
      deleteType: "row" | "column";
      selection: number[];
    }
  | { type: "EXIT_DELETE_MODE" }
  | { type: "CONFIRM_DELETE" }
  | { type: "CANCEL_DELETE" }
  | { type: "UPDATE_EDITING_VALUE"; value: string; cursorPosition: number }
  | { type: "UPDATE_COMMAND_VALUE"; value: string }
  | { type: "UPDATE_RESIZE_SIZE"; size: number }
  | { type: "UPDATE_CURSOR"; cursor: CellAddress }
  | { type: "UPDATE_VIEWPORT"; viewport: UIState["viewport"] }
  | { type: "ESCAPE" };

// Transition handler type
type TransitionHandler = (state: UIState, action: Action) => Result<UIState>;

export class UIStateMachine {
  private state: UIState;
  private transitions: Map<string, TransitionHandler>;
  private listeners: Array<(state: UIState, action: Action) => void> = [];
  private history: Array<{
    state: UIState;
    action: Action;
    timestamp: number;
  }> = [];
  private maxHistorySize = 100;

  constructor(initialState?: UIState) {
    const defaultCursor = CellAddress.create(0, 0);
    if (!defaultCursor.ok) throw new Error("Failed to create default cursor");
    this.state =
      initialState ||
      createNavigationState(defaultCursor.value, {
        startRow: 0,
        startCol: 0,
        rows: 20,
        cols: 10,
      });

    // Define valid transitions using the nested state types
    this.transitions = new Map<string, TransitionHandler>([
      ["navigation.START_EDITING", this.startEditing.bind(this)],
      ["navigation.ENTER_COMMAND_MODE", this.enterCommandMode.bind(this)],
      ["navigation.ENTER_RESIZE_MODE", this.enterResizeMode.bind(this)],
<<<<<<< HEAD
      ["navigation.ENTER_SPREADSHEET_VISUAL_MODE", this.handleEnterSpreadsheetVisualMode.bind(this)],
      ["visual.EXIT_SPREADSHEET_VISUAL_MODE", this.handleExitSpreadsheetVisualMode.bind(this)],
      ["visual.UPDATE_SELECTION", this.updateSelection.bind(this)],
=======
      ["navigation.ENTER_STRUCTURAL_INSERT_MODE", this.enterStructuralInsertMode.bind(this)],
      ["navigation.ENTER_DELETE_MODE", this.enterDeleteMode.bind(this)],
>>>>>>> 69528ac0
      ["editing.EXIT_TO_NAVIGATION", this.exitToNavigation.bind(this)],
      ["editing.normal.ENTER_INSERT_MODE", this.enterInsertMode.bind(this)],
      ["editing.insert.EXIT_INSERT_MODE", this.exitInsertMode.bind(this)],
      ["editing.normal.ENTER_VISUAL_MODE", this.enterVisualMode.bind(this)],
      ["editing.visual.EXIT_VISUAL_MODE", this.exitVisualMode.bind(this)],
      ["editing.UPDATE_EDITING_VALUE", this.updateEditingValue.bind(this)],
      ["command.EXIT_COMMAND_MODE", this.exitCommandMode.bind(this)],
      ["command.UPDATE_COMMAND_VALUE", this.updateCommandValue.bind(this)],
      ["resize.EXIT_RESIZE_MODE", this.exitResizeMode.bind(this)],
      ["resize.UPDATE_RESIZE_SIZE", this.updateResizeSize.bind(this)],
      ["insert.EXIT_STRUCTURAL_INSERT_MODE", this.exitStructuralInsertMode.bind(this)],
      ["insert.UPDATE_INSERT_COUNT", this.updateInsertCount.bind(this)],
      ["delete.EXIT_DELETE_MODE", this.exitDeleteMode.bind(this)],
      ["delete.CONFIRM_DELETE", this.confirmDelete.bind(this)],
      ["delete.CANCEL_DELETE", this.cancelDelete.bind(this)],
      ["*.UPDATE_CURSOR", this.updateCursor.bind(this)],
      ["*.UPDATE_VIEWPORT", this.updateViewport.bind(this)],
      ["*.ESCAPE", this.handleEscape.bind(this)],
    ]);
  }

  transition(action: Action): Result<UIState> {
    const key = this.getTransitionKey(this.state, action);
    let handler = this.transitions.get(key);

    // Try without substate for editing mode
    if (!handler && isEditingMode(this.state)) {
      handler = this.transitions.get(`editing.${action.type}`);
    }

    // Try universal handler
    if (!handler) {
      handler = this.transitions.get(`*.${action.type}`);
    }

    if (!handler) {
      return err(`Invalid transition: ${key}`);
    }

    const result = handler(this.state, action);
    if (result.ok) {
      this.addToHistory(this.state, action);
      this.state = result.value;
      this.notifyListeners(action);
    }

    return result;
  }

  // Helper methods for common transitions
  startEditingMode(
    editMode?: InsertMode,
    initialValue?: string,
    cursorPosition?: number,
  ): Result<UIState> {
    return this.transition({
      type: "START_EDITING",
      editMode,
      initialValue,
      cursorPosition,
    });
  }

  exitEditingMode(): Result<UIState> {
    return this.transition({ type: "EXIT_TO_NAVIGATION" });
  }

  enterSpreadsheetVisualMode(
    visualMode: SpreadsheetVisualMode,
    selection: Selection,
  ): Result<UIState> {
    return this.transition({
      type: "ENTER_SPREADSHEET_VISUAL_MODE",
      visualMode,
      selection,
    });
  }

  exitSpreadsheetVisualMode(): Result<UIState> {
    return this.transition({ type: "EXIT_SPREADSHEET_VISUAL_MODE" });
  }

  getState(): Readonly<UIState> {
    return this.state;
  }

  subscribe(listener: (state: UIState, action: Action) => void): () => void {
    this.listeners.push(listener);
    return () => {
      this.listeners = this.listeners.filter((l) => l !== listener);
    };
  }

  getHistory(): ReadonlyArray<{
    state: UIState;
    action: Action;
    timestamp: number;
  }> {
    return this.history;
  }

  // Private transition handlers
  private startEditing(state: UIState, action: Action): Result<UIState> {
    if (action.type !== "START_EDITING") {
      return err("Invalid action type");
    }
    if (!isNavigationMode(state)) {
      return err("Can only start editing from navigation mode");
    }

    const cellMode: CellMode = action.editMode ? "insert" : "normal";
    const newState = createEditingState(state.cursor, state.viewport, cellMode);

    // Preserve the edit variant if we're entering insert mode
    if (action.editMode && isEditingMode(newState)) {
      const editingState = {
        ...newState,
        editVariant: action.editMode,
      };

      // If initial value and cursor position are provided, set them
      if (action.initialValue !== undefined) {
        editingState.editingValue = action.initialValue;
        editingState.cursorPosition = action.cursorPosition ?? 0;
      }

      return ok(editingState);
    }

    // If initial value is provided for normal mode
    if (action.initialValue !== undefined && isEditingMode(newState)) {
      return ok({
        ...newState,
        editingValue: action.initialValue,
        cursorPosition: action.cursorPosition ?? 0,
      });
    }

    return ok(newState);
  }

  private exitToNavigation(state: UIState): Result<UIState> {
    if (
      !isEditingMode(state) &&
      !isCommandMode(state) &&
      !isResizeMode(state) &&
<<<<<<< HEAD
      !isSpreadsheetVisualMode(state)
    ) {
      return err(
        "Can only exit to navigation from editing, command, resize, or visual mode",
=======
      !isInsertMode(state) &&
      !isDeleteMode(state)
    ) {
      return err(
        "Can only exit to navigation from editing, command, resize, insert, or delete mode",
>>>>>>> 69528ac0
      );
    }

    return ok(createNavigationState(state.cursor, state.viewport));
  }

  private enterInsertMode(state: UIState, action: Action): Result<UIState> {
    if (action.type !== "ENTER_INSERT_MODE") {
      return err("Invalid action type");
    }
    if (!isEditingMode(state) || state.cellMode !== "normal") {
      return err("Can only enter insert mode from editing normal mode");
    }

    return ok({
      ...state,
      cellMode: "insert",
      editVariant: action.mode,
    });
  }

  private exitInsertMode(state: UIState): Result<UIState> {
    if (!isEditingMode(state) || state.cellMode !== "insert") {
      return err("Can only exit insert mode when in insert mode");
    }

    return ok({
      ...state,
      cellMode: "normal",
      editVariant: undefined,
    });
  }

  private enterVisualMode(state: UIState, action: Action): Result<UIState> {
    if (action.type !== "ENTER_VISUAL_MODE") {
      return err("Invalid action type");
    }
    if (!isEditingMode(state) || state.cellMode !== "normal") {
      return err("Can only enter visual mode from editing normal mode");
    }

    return ok({
      ...state,
      cellMode: "visual",
      visualType: action.visualType,
      visualStart: action.anchor ?? state.cursorPosition,
    });
  }

  private exitVisualMode(state: UIState): Result<UIState> {
    if (!isEditingMode(state) || state.cellMode !== "visual") {
      return err("Can only exit visual mode when in visual mode");
    }

    return ok({
      ...state,
      cellMode: "normal",
      visualType: undefined,
      visualStart: undefined,
    });
  }

  private handleEnterSpreadsheetVisualMode(state: UIState, action: Action): Result<UIState> {
    if (action.type !== "ENTER_SPREADSHEET_VISUAL_MODE") {
      return err("Invalid action type");
    }
    if (!isNavigationMode(state)) {
      return err("Can only enter spreadsheet visual mode from navigation mode");
    }

    return ok(createSpreadsheetVisualState(
      state.cursor,
      state.viewport,
      action.visualMode,
      state.cursor, // anchor starts at current cursor
      action.selection,
    ));
  }

  private handleExitSpreadsheetVisualMode(state: UIState): Result<UIState> {
    if (!isSpreadsheetVisualMode(state)) {
      return err("Can only exit spreadsheet visual mode when in visual mode");
    }

    return ok(createNavigationState(state.cursor, state.viewport, state.selection));
  }

  private updateSelection(state: UIState, action: Action): Result<UIState> {
    if (action.type !== "UPDATE_SELECTION") {
      return err("Invalid action type");
    }
    if (!isSpreadsheetVisualMode(state)) {
      return err("Can only update selection in spreadsheet visual mode");
    }

    return ok({
      ...state,
      selection: action.selection,
    });
  }

  private enterCommandMode(state: UIState): Result<UIState> {
    if (!isNavigationMode(state)) {
      return err("Can only enter command mode from navigation mode");
    }

    return ok(createCommandState(state.cursor, state.viewport));
  }

  private exitCommandMode(state: UIState): Result<UIState> {
    if (!isCommandMode(state)) {
      return err("Can only exit command mode when in command mode");
    }

    return ok(createNavigationState(state.cursor, state.viewport));
  }

  private enterResizeMode(state: UIState, action: Action): Result<UIState> {
    if (action.type !== "ENTER_RESIZE_MODE") {
      return err("Invalid action type");
    }
    if (!isNavigationMode(state)) {
      return err("Can only enter resize mode from navigation mode");
    }

    return ok(
      createResizeState(
        state.cursor,
        state.viewport,
        action.target,
        action.index,
        action.size,
      ),
    );
  }

  private exitResizeMode(state: UIState): Result<UIState> {
    if (!isResizeMode(state)) {
      return err("Can only exit resize mode when in resize mode");
    }

    return ok(createNavigationState(state.cursor, state.viewport));
  }

  private updateEditingValue(state: UIState, action: Action): Result<UIState> {
    if (action.type !== "UPDATE_EDITING_VALUE") {
      return err("Invalid action type");
    }
    if (!isEditingMode(state)) {
      return err("Can only update editing value in editing mode");
    }

    return ok({
      ...state,
      editingValue: action.value,
      cursorPosition: action.cursorPosition,
    });
  }

  private updateCommandValue(state: UIState, action: Action): Result<UIState> {
    if (action.type !== "UPDATE_COMMAND_VALUE") {
      return err("Invalid action type");
    }
    if (!isCommandMode(state)) {
      return err("Can only update command value in command mode");
    }

    return ok({
      ...state,
      commandValue: action.value,
    });
  }

  private updateResizeSize(state: UIState, action: Action): Result<UIState> {
    if (action.type !== "UPDATE_RESIZE_SIZE") {
      return err("Invalid action type");
    }
    if (!isResizeMode(state)) {
      return err("Can only update resize size in resize mode");
    }

    return ok({
      ...state,
      currentSize: action.size,
    });
  }

  private updateCursor(state: UIState, action: Action): Result<UIState> {
    if (action.type !== "UPDATE_CURSOR") {
      return err("Invalid action type");
    }
    return ok({
      ...state,
      cursor: action.cursor,
    });
  }

  private updateViewport(state: UIState, action: Action): Result<UIState> {
    if (action.type !== "UPDATE_VIEWPORT") {
      return err("Invalid action type");
    }
    return ok({
      ...state,
      viewport: action.viewport,
    });
  }

  private handleEscape(state: UIState): Result<UIState> {
    if (isEditingMode(state)) {
      if (state.cellMode === "insert" || state.cellMode === "visual") {
        // Exit to normal mode within editing
        return ok({
          ...state,
          cellMode: "normal",
          visualType: undefined,
          visualStart: undefined,
          editVariant: undefined,
        });
      }
      // Exit editing mode entirely
      return this.exitToNavigation(state);
    }

<<<<<<< HEAD
    if (isSpreadsheetVisualMode(state)) {
      return this.handleExitSpreadsheetVisualMode(state);
    }

    if (isCommandMode(state) || isResizeMode(state)) {
=======
    if (isCommandMode(state) || isResizeMode(state) || isInsertMode(state) || isDeleteMode(state)) {
>>>>>>> 69528ac0
      return this.exitToNavigation(state);
    }

    // Already in navigation, nothing to do
    return ok(state);
  }

  // Structural insert mode handlers
  private enterStructuralInsertMode(state: UIState, action: Action): Result<UIState> {
    if (action.type !== "ENTER_STRUCTURAL_INSERT_MODE") {
      return err("Invalid action type");
    }
    if (!isNavigationMode(state)) {
      return err("Can only enter structural insert mode from navigation mode");
    }

    return ok(
      createInsertState(
        state.cursor,
        state.viewport,
        action.insertType,
        action.insertPosition,
      ),
    );
  }

  private exitStructuralInsertMode(state: UIState): Result<UIState> {
    if (!isInsertMode(state)) {
      return err("Can only exit structural insert mode when in insert mode");
    }

    return ok(createNavigationState(state.cursor, state.viewport));
  }

  private updateInsertCount(state: UIState, action: Action): Result<UIState> {
    if (action.type !== "UPDATE_INSERT_COUNT") {
      return err("Invalid action type");
    }
    if (!isInsertMode(state)) {
      return err("Can only update insert count in insert mode");
    }

    return ok({
      ...state,
      count: action.count,
    });
  }

  // Delete mode handlers
  private enterDeleteMode(state: UIState, action: Action): Result<UIState> {
    if (action.type !== "ENTER_DELETE_MODE") {
      return err("Invalid action type");
    }
    if (!isNavigationMode(state)) {
      return err("Can only enter delete mode from navigation mode");
    }

    return ok(
      createDeleteState(
        state.cursor,
        state.viewport,
        action.deleteType,
        action.selection,
      ),
    );
  }

  private exitDeleteMode(state: UIState): Result<UIState> {
    if (!isDeleteMode(state)) {
      return err("Can only exit delete mode when in delete mode");
    }

    return ok(createNavigationState(state.cursor, state.viewport));
  }

  private confirmDelete(state: UIState): Result<UIState> {
    if (!isDeleteMode(state)) {
      return err("Can only confirm delete when in delete mode");
    }

    // Mark confirmation as no longer pending - actual deletion will be handled by controller
    return ok({
      ...state,
      confirmationPending: false,
    });
  }

  private cancelDelete(state: UIState): Result<UIState> {
    if (!isDeleteMode(state)) {
      return err("Can only cancel delete when in delete mode");
    }

    return this.exitToNavigation(state);
  }

  private getTransitionKey(state: UIState, action: Action): string {
    const mode = state.spreadsheetMode;
    if (isEditingMode(state)) {
      return `${mode}.${state.cellMode}.${action.type}`;
    }
    return `${mode}.${action.type}`;
  }

  private notifyListeners(action: Action): void {
    const currentState = this.state;
    this.listeners.forEach((listener) => listener(currentState, action));
  }

  private addToHistory(state: UIState, action: Action): void {
    this.history.push({ state, action, timestamp: Date.now() });
    if (this.history.length > this.maxHistorySize) {
      this.history.shift();
    }
  }
}<|MERGE_RESOLUTION|>--- conflicted
+++ resolved
@@ -7,25 +7,15 @@
   createEditingState,
   createNavigationState,
   createResizeState,
-<<<<<<< HEAD
   createSpreadsheetVisualState,
-=======
-  createInsertState,
-  createDeleteState,
->>>>>>> 69528ac0
   type InsertMode,
   isCommandMode,
   isEditingMode,
   isNavigationMode,
   isResizeMode,
-<<<<<<< HEAD
   isSpreadsheetVisualMode,
   type Selection,
   type SpreadsheetVisualMode,
-=======
-  isInsertMode,
-  isDeleteMode,
->>>>>>> 69528ac0
   type UIState,
   type VisualMode,
 } from "./UIState";
@@ -112,14 +102,9 @@
       ["navigation.START_EDITING", this.startEditing.bind(this)],
       ["navigation.ENTER_COMMAND_MODE", this.enterCommandMode.bind(this)],
       ["navigation.ENTER_RESIZE_MODE", this.enterResizeMode.bind(this)],
-<<<<<<< HEAD
       ["navigation.ENTER_SPREADSHEET_VISUAL_MODE", this.handleEnterSpreadsheetVisualMode.bind(this)],
       ["visual.EXIT_SPREADSHEET_VISUAL_MODE", this.handleExitSpreadsheetVisualMode.bind(this)],
       ["visual.UPDATE_SELECTION", this.updateSelection.bind(this)],
-=======
-      ["navigation.ENTER_STRUCTURAL_INSERT_MODE", this.enterStructuralInsertMode.bind(this)],
-      ["navigation.ENTER_DELETE_MODE", this.enterDeleteMode.bind(this)],
->>>>>>> 69528ac0
       ["editing.EXIT_TO_NAVIGATION", this.exitToNavigation.bind(this)],
       ["editing.normal.ENTER_INSERT_MODE", this.enterInsertMode.bind(this)],
       ["editing.insert.EXIT_INSERT_MODE", this.exitInsertMode.bind(this)],
@@ -266,18 +251,10 @@
       !isEditingMode(state) &&
       !isCommandMode(state) &&
       !isResizeMode(state) &&
-<<<<<<< HEAD
       !isSpreadsheetVisualMode(state)
     ) {
       return err(
         "Can only exit to navigation from editing, command, resize, or visual mode",
-=======
-      !isInsertMode(state) &&
-      !isDeleteMode(state)
-    ) {
-      return err(
-        "Can only exit to navigation from editing, command, resize, insert, or delete mode",
->>>>>>> 69528ac0
       );
     }
 
@@ -501,15 +478,11 @@
       return this.exitToNavigation(state);
     }
 
-<<<<<<< HEAD
     if (isSpreadsheetVisualMode(state)) {
       return this.handleExitSpreadsheetVisualMode(state);
     }
 
     if (isCommandMode(state) || isResizeMode(state)) {
-=======
-    if (isCommandMode(state) || isResizeMode(state) || isInsertMode(state) || isDeleteMode(state)) {
->>>>>>> 69528ac0
       return this.exitToNavigation(state);
     }
 
