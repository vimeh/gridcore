--- conflicted
+++ resolved
@@ -73,7 +73,6 @@
       expect(state.currentSize).toBe(100);
     });
 
-<<<<<<< HEAD
     test("createSpreadsheetVisualState", () => {
       const anchor = CellAddress.create(1, 1).value;
       const selection: Selection = {
@@ -95,31 +94,6 @@
       expect(state.selection).toEqual(selection);
       expect(state.cursor).toEqual(defaultCursor);
       expect(state.viewport).toEqual(defaultViewport);
-=======
-    test("createFillState", () => {
-      const sourceRange = CellRange.create(defaultCursor, defaultCursor).value;
-      const targetRange = CellRange.create(
-        CellAddress.create(0, 0).value,
-        CellAddress.create(2, 0).value,
-      ).value;
-      
-      const state = createFillState(
-        defaultCursor,
-        defaultViewport,
-        sourceRange,
-        targetRange,
-        "down",
-        { type: "series", seriesType: "linear" },
-      );
-      
-      expect(state.spreadsheetMode).toBe("fill");
-      expect(state.fillSource).toEqual(sourceRange);
-      expect(state.fillTarget).toEqual(targetRange);
-      expect(state.fillDirection).toBe("down");
-      expect(state.fillOptions.type).toBe("series");
-      expect(state.fillOptions.seriesType).toBe("linear");
-      expect(state.fillPreview.values).toBeInstanceOf(Map);
->>>>>>> 452775e0
     });
   });
 
@@ -162,7 +136,6 @@
       expect(isResizeMode(resizeState)).toBe(true);
     });
 
-<<<<<<< HEAD
     test("isSpreadsheetVisualMode", () => {
       const navState = createNavigationState(defaultCursor, defaultViewport);
       const editState = createEditingState(defaultCursor, defaultViewport);
@@ -182,21 +155,6 @@
       expect(isSpreadsheetVisualMode(navState)).toBe(false);
       expect(isSpreadsheetVisualMode(editState)).toBe(false);
       expect(isSpreadsheetVisualMode(visualState)).toBe(true);
-=======
-    test("isFillMode", () => {
-      const navState = createNavigationState(defaultCursor, defaultViewport);
-      const sourceRange = CellRange.create(defaultCursor, defaultCursor).value;
-      const fillState = createFillState(
-        defaultCursor,
-        defaultViewport,
-        sourceRange,
-        sourceRange,
-        "down",
-      );
-
-      expect(isFillMode(navState)).toBe(false);
-      expect(isFillMode(fillState)).toBe(true);
->>>>>>> 452775e0
     });
   });
 
