<<<<<<< HEAD
import { 
  CellAddress, 
  type SpreadsheetFacade, 
  ReferenceDetector, 
  ReferenceAdjuster,
  type CellReference 
} from "@gridcore/core";
=======
import { CellAddress, type SpreadsheetFacade, StructuralEngine, StructuralUndoManager, type StructuralSnapshot } from "@gridcore/core";
>>>>>>> 69528ac0
import { CellVimBehavior } from "../behaviors/CellVimBehavior";
import { type ResizeAction, ResizeBehavior } from "../behaviors/ResizeBehavior";
import { StructuralOperationManager, type StructuralUIEvent } from "../behaviors/structural";
import type { CellVimAction } from "../behaviors/VimBehavior";
import {
  type KeyMeta,
  type VimAction,
  VimBehavior,
} from "../behaviors/VimBehavior";
import {
  createNavigationState,
  createResizeState,
  createSpreadsheetVisualState,
  type InsertMode,
  isCommandMode,
  isEditingMode,
  isNavigationMode,
  isResizeMode,
<<<<<<< HEAD
  isSpreadsheetVisualMode,
  type Selection,
  type SpreadsheetVisualMode,
=======
  isInsertMode,
  isDeleteMode,
>>>>>>> 69528ac0
  type UIState,
} from "../state/UIState";
import {
  type SelectionManager,
  DefaultSelectionManager,
} from "../managers/SelectionManager";
import { type Action, UIStateMachine } from "../state/UIStateMachine";
import type { Result } from "../utils/Result";

export interface ViewportManager {
  getColumnWidth(index: number): number;
  setColumnWidth(index: number, width: number): void;
  getRowHeight(index: number): number;
  setRowHeight(index: number, height: number): void;
  getTotalRows(): number;
  getTotalCols(): number;
  scrollTo(row: number, col: number): void;
}

export interface SpreadsheetControllerOptions {
  facade: SpreadsheetFacade;
  viewportManager: ViewportManager;
  initialState?: UIState;
}

export type ControllerEvent =
  | { type: "stateChanged"; state: UIState; action: Action }
  | { type: "cellValueChanged"; address: CellAddress; value: string }
  | { type: "selectionChanged"; start: CellAddress; end?: CellAddress }
  | { type: "viewportChanged"; viewport: UIState["viewport"] }
  | { type: "commandExecuted"; command: string }
  | { type: "error"; error: string }
  | { type: "structuralOperationCompleted"; operation: string; count: number; position: number }
  | { type: "structuralOperationFailed"; operation: string; error: string }
  | { type: "structuralUIEvent"; event: StructuralUIEvent }
  | { type: "undoCompleted"; description: string; snapshot: StructuralSnapshot }
  | { type: "redoCompleted"; description: string; snapshot: StructuralSnapshot }
  | { type: "undoRedoStateChanged"; canUndo: boolean; canRedo: boolean };

export class SpreadsheetController {
  private stateMachine: UIStateMachine;
  private vimBehavior: VimBehavior;
  private cellVimBehavior: CellVimBehavior;
  private resizeBehavior: ResizeBehavior;
  private facade: SpreadsheetFacade;
  private viewportManager: ViewportManager;
<<<<<<< HEAD
  private selectionManager: SelectionManager;
=======
  private structuralEngine: StructuralEngine;
  private structuralUIManager: StructuralOperationManager;
  private structuralUndoManager: StructuralUndoManager;
>>>>>>> 69528ac0
  private listeners: Array<(event: ControllerEvent) => void> = [];

  constructor(options: SpreadsheetControllerOptions) {
    this.facade = options.facade;
    this.viewportManager = options.viewportManager;

    // Initialize behaviors and managers
    this.vimBehavior = new VimBehavior();
    this.cellVimBehavior = new CellVimBehavior();
    this.resizeBehavior = new ResizeBehavior();
<<<<<<< HEAD
    this.selectionManager = new DefaultSelectionManager(this.facade);
=======
    
    // Initialize structural engine, UI manager, and undo manager
    this.structuralEngine = new StructuralEngine();
    this.structuralUIManager = new StructuralOperationManager();
    this.structuralUndoManager = new StructuralUndoManager();
    
    // Forward structural UI events to controller listeners
    this.structuralUIManager.subscribe((event: StructuralUIEvent) => {
      this.emit({ type: "structuralUIEvent", event });
    });
>>>>>>> 69528ac0

    // Initialize state machine
    let initialState = options.initialState;
    if (!initialState) {
      const defaultCursor = CellAddress.create(0, 0);
      if (!defaultCursor.ok) throw new Error("Failed to create default cursor");
      initialState = createNavigationState(defaultCursor.value, {
        startRow: 0,
        startCol: 0,
        rows: 20,
        cols: 10,
      });
    }
    this.stateMachine = new UIStateMachine(initialState);

    // Subscribe to state changes
    this.stateMachine.subscribe((state, action) => {
      this.emit({ type: "stateChanged", state, action });
    });
  }

  // Main keyboard handler
  handleKeyPress(key: string, meta: KeyMeta): Result<UIState> {
    const state = this.stateMachine.getState();

    // Special handling for command mode
    if (isCommandMode(state)) {
      return this.handleCommandMode(key, meta, state);
    }

    // Route to appropriate behavior handler
    if (isNavigationMode(state)) {
      const action = this.vimBehavior.handleKeyPress(key, meta, state);
      return this.processVimAction(action, state);
    } else if (isSpreadsheetVisualMode(state)) {
      const action = this.vimBehavior.handleKeyPress(key, meta, state);
      return this.processVimAction(action, state);
    } else if (isEditingMode(state)) {
      // Cell-level vim handling
      const action = this.cellVimBehavior.handleKeyPress(key, meta, state);

      // If vim behavior returns none, handle text input for insert mode
      if (action.type === "none" && state.cellMode === "insert") {
        return this.handleTextInput(key, meta, state);
      }

      return this.processCellVimAction(action, state);
    } else if (isResizeMode(state)) {
      const action = this.resizeBehavior.handleKey(key, state);
      return this.processResizeAction(action, state);
    } else if (isInsertMode(state)) {
      return this.handleInsertMode(key, meta, state);
    } else if (isDeleteMode(state)) {
      return this.handleDeleteMode(key, meta, state);
    }

    return { ok: true, value: state };
  }

  // Process vim actions from navigation mode
  private processVimAction(action: VimAction, state: UIState): Result<UIState> {
    switch (action.type) {
      case "move":
        return this.handleMove(action.direction, action.count || 1, state);
      case "moveTo":
        return this.handleMoveTo(action.target, action.count, state);
      case "startEditing":
        return this.startEditing(action.editVariant, action.initialChar);
      case "enterCommand":
        return this.stateMachine.transition({ type: "ENTER_COMMAND_MODE" });
      case "enterResize":
        return this.enterResize(action.target, action.index);
      case "enterVisual": {
        // From navigation mode, we need to first enter editing mode, then visual mode
        const editResult = this.startEditing("normal");
        if (!editResult.ok) {
          return editResult;
        }
        // Now transition to visual mode
        return this.stateMachine.transition({
          type: "ENTER_VISUAL_MODE",
          visualType: action.visualType,
        });
      }
      case "enterSpreadsheetVisual": {
        return this.enterSpreadsheetVisual(action.visualMode, state);
      }
      case "extendSelection": {
        return this.extendSelection(action.direction, action.count || 1, state);
      }
      case "exitVisual": {
        return this.exitSpreadsheetVisual(state);
      }
      case "scroll":
        return this.handleScroll(action.direction, state);
      case "center":
        return this.handleCenter(action.position, state);
      case "delete":
      case "change":
      case "yank":
      case "paste":
        // These would be implemented based on selection
        return this.handleCellOperation(action.type, action, state);
      case "structuralInsert":
        return this.handleStructuralInsert(action, state);
      case "structuralDelete":
        return this.handleStructuralDelete(action, state);
      default:
        return { ok: true, value: state };
    }
  }

  // Process cell vim actions from editing mode
  private processCellVimAction(
    action: VimAction | CellVimAction,
    state: UIState,
  ): Result<UIState> {
    if (!isEditingMode(state)) {
      return { ok: false, error: "Not in editing mode" };
    }

    switch (action.type) {
      case "moveCursor":
        return this.handleCellCursorMove(
          action.direction,
          action.count || 1,
          state,
        );
      case "enterInsertMode":
        return this.stateMachine.transition({
          type: "ENTER_INSERT_MODE",
          mode: action.variant,
        });
      case "exitInsertMode":
        return this.stateMachine.transition({ type: "EXIT_INSERT_MODE" });
      case "enterVisualMode":
        return this.stateMachine.transition({
          type: "ENTER_VISUAL_MODE",
          visualType: action.visualType,
        });
      case "exitVisualMode":
        return this.stateMachine.transition({ type: "EXIT_VISUAL_MODE" });
      case "deleteText":
        return this.handleCellTextDelete(action.range, state);
      case "replaceFormula":
        return this.handleReplaceFormula(action.newFormula, action.newCursorPosition, state);
      case "exitEditing":
        // Save the value when exiting editing mode
        return this.saveAndExitEditing();
      default:
        return { ok: true, value: state };
    }
  }

  // Process resize actions
  private processResizeAction(
    action: ResizeAction,
    state: UIState,
  ): Result<UIState> {
    if (!isResizeMode(state)) {
      return { ok: false, error: "Not in resize mode" };
    }

    switch (action.type) {
      case "resize":
        return this.handleResize(action.delta, state);
      case "autoFit":
        return this.handleAutoFit(state);
      case "moveTarget":
        return this.handleResizeTargetMove(action.direction, state);
      case "confirm":
      case "cancel":
        return this.stateMachine.transition({ type: "EXIT_RESIZE_MODE" });
      default:
        return { ok: true, value: state };
    }
  }

  // Handle command mode input
  private handleCommandMode(
    key: string,
    meta: KeyMeta,
    state: UIState,
  ): Result<UIState> {
    if (!isCommandMode(state)) {
      return { ok: false, error: "Not in command mode" };
    }

    if (meta.key === "escape") {
      return this.stateMachine.transition({ type: "EXIT_COMMAND_MODE" });
    }

    if (meta.key === "enter" || key === "\r" || key === "\n") {
      // Execute command
      this.executeCommand(state.commandValue);
      return this.stateMachine.transition({ type: "EXIT_COMMAND_MODE" });
    }

    if (meta.key === "tab" || key === "\t") {
      // Handle tab completion
      const completion = this.getCommandCompletion(state.commandValue);
      if (completion) {
        return this.stateMachine.transition({
          type: "UPDATE_COMMAND_VALUE",
          value: completion,
        });
      }
      return { ok: true, value: state }; // No completion found, do nothing
    }

    // Handle backspace
    if (meta.key === "backspace" || key === "\b") {
      const newValue = state.commandValue.slice(0, -1);
      return this.stateMachine.transition({
        type: "UPDATE_COMMAND_VALUE",
        value: newValue,
      });
    }

    // Add character to command
    const newValue = state.commandValue + key;
    return this.stateMachine.transition({
      type: "UPDATE_COMMAND_VALUE",
      value: newValue,
    });
  }

  // Movement handlers
  private handleMove(
    direction: "up" | "down" | "left" | "right",
    count: number,
    state: UIState,
  ): Result<UIState> {
    const cursor = state.cursor;
    let newRow = cursor.row;
    let newCol = cursor.col;

    switch (direction) {
      case "up":
        newRow = Math.max(0, cursor.row - count);
        break;
      case "down":
        newRow = Math.min(
          this.viewportManager.getTotalRows() - 1,
          cursor.row + count,
        );
        break;
      case "left":
        newCol = Math.max(0, cursor.col - count);
        break;
      case "right":
        newCol = Math.min(
          this.viewportManager.getTotalCols() - 1,
          cursor.col + count,
        );
        break;
    }

    const newCursorResult = CellAddress.create(newRow, newCol);
    if (!newCursorResult.ok) {
      return { ok: false, error: newCursorResult.error };
    }

    return this.stateMachine.transition({
      type: "UPDATE_CURSOR",
      cursor: newCursorResult.value,
    });
  }

  private handleMoveTo(
    target: string,
    count: number | undefined,
    state: UIState,
  ): Result<UIState> {
    let newRow = state.cursor.row;
    let newCol = state.cursor.col;

    switch (target) {
      case "firstColumn":
        newCol = 0;
        break;
      case "lastColumn":
        newCol = this.viewportManager.getTotalCols() - 1;
        break;
      case "firstRow":
        newRow = count ? count - 1 : 0; // 1-indexed in vim
        break;
      case "lastRow":
        newRow = count
          ? Math.min(count - 1, this.viewportManager.getTotalRows() - 1)
          : this.viewportManager.getTotalRows() - 1;
        break;
    }

    const newCursorResult = CellAddress.create(newRow, newCol);
    if (!newCursorResult.ok) {
      return { ok: false, error: newCursorResult.error };
    }

    return this.stateMachine.transition({
      type: "UPDATE_CURSOR",
      cursor: newCursorResult.value,
    });
  }

  // Cell operations
  private handleCellOperation(
    operation: string,
    _action: VimAction,
    state: UIState,
  ): Result<UIState> {
    // These would interact with the facade to perform actual operations
    const cursor = state.cursor;

    switch (operation) {
      case "delete":
        this.facade.setCellValue(cursor, "");
        this.emit({ type: "cellValueChanged", address: cursor, value: "" });
        break;
      case "change":
        this.facade.setCellValue(cursor, "");
        return this.startEditing("i");
      case "yank": {
        // Store cell value in clipboard
        const cellResult = this.facade.getCell(cursor);
        if (cellResult.ok && cellResult.value) {
          const value = cellResult.value.rawValue?.toString() || "";
          this.vimBehavior.setClipboard(value, "cell");
        }
        break;
      }
      case "paste": {
        const clipboard = this.vimBehavior.getClipboard();
        if (clipboard) {
          this.facade.setCellValue(cursor, clipboard.content);
          this.emit({
            type: "cellValueChanged",
            address: cursor,
            value: clipboard.content,
          });
        }
        break;
      }
    }

    return { ok: true, value: state };
  }

  // Editing helpers
  private startEditing(
    variant?: string,
    initialChar?: string,
  ): Result<UIState> {
    const state = this.stateMachine.getState();
    const cursor = state.cursor;

    // Get current cell value for editing (raw value including formula text)
    const currentValue = this.getCellEditValue(cursor);

    // Map vim variants to proper edit modes
    let editMode: InsertMode | undefined;
    if (variant === "a") {
      editMode = "a";
    } else if (variant === "A") {
      editMode = "A";
    } else if (variant === "I") {
      editMode = "I";
    } else if (variant === "o") {
      editMode = "o";
    } else if (variant === "O") {
      editMode = "O";
    } else if (variant === "i" || variant === "replace") {
      editMode = "i";
    } else if (variant === "normal") {
      // Start in normal mode (no insert mode)
      editMode = undefined;
    }

    // Determine initial value and cursor position
    let value = currentValue;
    let cursorPosition = 0;

    if (variant === "replace") {
      // Replace mode: clear content (used by Enter key)
      value = initialChar || "";
      cursorPosition = initialChar ? 1 : 0;
    } else if (variant === "i" && initialChar) {
      // Direct typing: start with the typed character (replacing content)
      value = initialChar;
      cursorPosition = 1;
    } else if (variant === "i") {
      // 'i' mode without initialChar: preserve content, cursor at beginning
      cursorPosition = 0;
    } else if (variant === "a") {
      // Append mode: keep content and position cursor at end
      cursorPosition = currentValue.length;
    } else if (variant === "A") {
      // Append at end of line
      cursorPosition = currentValue.length;
    } else if (variant === "I") {
      // Insert at beginning
      cursorPosition = 0;
    } else {
      // Default 'i' mode or others: position at beginning
      cursorPosition = 0;
    }

    // Start editing with initial value and cursor position in a single transition
    return this.stateMachine.transition({
      type: "START_EDITING",
      editMode: editMode,
      initialValue: value,
      cursorPosition: cursorPosition,
    });
  }

  // Resize helpers
  private enterResize(
    target: "column" | "row",
    index: number,
  ): Result<UIState> {
    const size =
      target === "column"
        ? this.viewportManager.getColumnWidth(index)
        : this.viewportManager.getRowHeight(index);

    return this.stateMachine.transition({
      type: "ENTER_RESIZE_MODE",
      target,
      index,
      size,
    });
  }

  private handleResize(delta: number, state: UIState): Result<UIState> {
    if (!isResizeMode(state)) {
      return { ok: false, error: "Not in resize mode" };
    }

    const newSize = Math.max(10, state.currentSize + delta); // Minimum size
    if (state.resizeTarget === "column") {
      this.viewportManager.setColumnWidth(state.resizeIndex, newSize);
    } else {
      this.viewportManager.setRowHeight(state.resizeIndex, newSize);
    }

    return this.stateMachine.transition({
      type: "UPDATE_RESIZE_SIZE",
      size: newSize,
    });
  }

  private handleAutoFit(state: UIState): Result<UIState> {
    if (!isResizeMode(state)) {
      return { ok: false, error: "Not in resize mode" };
    }

    // Calculate content size (simplified - real implementation would measure content)
    const autoSize = state.resizeTarget === "column" ? 100 : 25;

    if (state.resizeTarget === "column") {
      this.viewportManager.setColumnWidth(state.resizeIndex, autoSize);
    } else {
      this.viewportManager.setRowHeight(state.resizeIndex, autoSize);
    }

    return this.stateMachine.transition({
      type: "UPDATE_RESIZE_SIZE",
      size: autoSize,
    });
  }

  private handleResizeTargetMove(
    direction: "prev" | "next",
    state: UIState,
  ): Result<UIState> {
    if (!isResizeMode(state)) {
      return { ok: false, error: "Not in resize mode" };
    }

    const maxIndex =
      state.resizeTarget === "column"
        ? this.viewportManager.getTotalCols() - 1
        : this.viewportManager.getTotalRows() - 1;
    const newIndex =
      direction === "next"
        ? Math.min(maxIndex, state.resizeIndex + 1)
        : Math.max(0, state.resizeIndex - 1);

    if (newIndex === state.resizeIndex) {
      return { ok: true, value: state };
    }

    // Get the new size for the target
    const newSize =
      state.resizeTarget === "column"
        ? this.viewportManager.getColumnWidth(newIndex)
        : this.viewportManager.getRowHeight(newIndex);

    // Create a new resize state for the new target
    return {
      ok: true,
      value: createResizeState(
        state.cursor,
        state.viewport,
        state.resizeTarget,
        newIndex,
        newSize,
      ),
    };
  }

  // Cell editing helpers
  private handleCellCursorMove(
    direction: string,
    count: number,
    state: UIState,
  ): Result<UIState> {
    if (!isEditingMode(state)) {
      return { ok: false, error: "Not in editing mode" };
    }

    let newPosition = state.cursorPosition;
    const text = state.editingValue;

    switch (direction) {
      case "left":
        newPosition = Math.max(0, state.cursorPosition - count);
        break;
      case "right":
        newPosition = Math.min(text.length, state.cursorPosition + count);
        break;
      case "start":
        newPosition = 0;
        break;
      case "end":
        newPosition = text.length;
        break;
      // Word movement would be implemented here
    }

    return this.stateMachine.transition({
      type: "UPDATE_EDITING_VALUE",
      value: state.editingValue,
      cursorPosition: newPosition,
    });
  }

  private handleCellTextDelete(
    range: { start: number; end: number },
    state: UIState,
  ): Result<UIState> {
    if (!isEditingMode(state)) {
      return { ok: false, error: "Not in editing mode" };
    }

    const text = state.editingValue;
    const newText = text.slice(0, range.start) + text.slice(range.end);
    const newCursor = range.start;

    return this.stateMachine.transition({
      type: "UPDATE_EDITING_VALUE",
      value: newText,
      cursorPosition: newCursor,
    });
  }

  private handleReplaceFormula(
    newFormula: string,
    newCursorPosition: number,
    state: UIState,
  ): Result<UIState> {
    if (!isEditingMode(state)) {
      return { ok: false, error: "Not in editing mode" };
    }
    return this.stateMachine.transition({
      type: "UPDATE_EDITING_VALUE",
      value: newFormula,
      cursorPosition: newCursorPosition,
    });
  }

  private handleTextInput(
    key: string,
    meta: KeyMeta,
    state: UIState,
  ): Result<UIState> {
    if (!isEditingMode(state) || state.cellMode !== "insert") {
      return { ok: false, error: "Not in insert mode" };
    }

    // Handle special keys
    if (meta.key === "backspace") {
      if (state.cursorPosition > 0) {
        const newText =
          state.editingValue.slice(0, state.cursorPosition - 1) +
          state.editingValue.slice(state.cursorPosition);
        return this.stateMachine.transition({
          type: "UPDATE_EDITING_VALUE",
          value: newText,
          cursorPosition: state.cursorPosition - 1,
        });
      }
      return { ok: true, value: state };
    }

    if (meta.key === "delete") {
      if (state.cursorPosition < state.editingValue.length) {
        const newText =
          state.editingValue.slice(0, state.cursorPosition) +
          state.editingValue.slice(state.cursorPosition + 1);
        return this.stateMachine.transition({
          type: "UPDATE_EDITING_VALUE",
          value: newText,
          cursorPosition: state.cursorPosition,
        });
      }
      return { ok: true, value: state };
    }

    if (meta.key === "escape") {
      return this.stateMachine.transition({ type: "EXIT_INSERT_MODE" });
    }

    if (meta.key === "enter" || key === "\r" || key === "\n") {
      // Save the value and exit editing
      const cellResult = this.facade.getCell(state.cursor);
      if (cellResult.ok) {
        this.facade.setCellValue(state.cursor, state.editingValue);
        this.emit({
          type: "cellValueChanged",
          address: state.cursor,
          value: state.editingValue,
        });
      }
      return this.stateMachine.transition({ type: "EXIT_TO_NAVIGATION" });
    }

    // Regular character input
    if (key.length === 1 && !meta.ctrl && !meta.alt) {
      const newText =
        state.editingValue.slice(0, state.cursorPosition) +
        key +
        state.editingValue.slice(state.cursorPosition);
      return this.stateMachine.transition({
        type: "UPDATE_EDITING_VALUE",
        value: newText,
        cursorPosition: state.cursorPosition + 1,
      });
    }

    return { ok: true, value: state };
  }

  // Scrolling and centering
  private handleScroll(direction: string, state: UIState): Result<UIState> {
    const viewport = state.viewport;
    let deltaRows = 0;

    switch (direction) {
      case "up":
        deltaRows = -1;
        break;
      case "down":
        deltaRows = 1;
        break;
      case "pageUp":
        deltaRows = -viewport.rows;
        break;
      case "pageDown":
        deltaRows = viewport.rows;
        break;
      case "halfUp":
        deltaRows = -Math.floor(viewport.rows / 2);
        break;
      case "halfDown":
        deltaRows = Math.floor(viewport.rows / 2);
        break;
    }

    const newStartRow = Math.max(
      0,
      Math.min(
        this.viewportManager.getTotalRows() - viewport.rows,
        viewport.startRow + deltaRows,
      ),
    );

    return this.stateMachine.transition({
      type: "UPDATE_VIEWPORT",
      viewport: { ...viewport, startRow: newStartRow },
    });
  }

  private handleCenter(position: string, state: UIState): Result<UIState> {
    const viewport = state.viewport;
    const cursor = state.cursor;
    let newStartRow = viewport.startRow;

    switch (position) {
      case "center":
        newStartRow = Math.max(0, cursor.row - Math.floor(viewport.rows / 2));
        break;
      case "top":
        newStartRow = cursor.row;
        break;
      case "bottom":
        newStartRow = Math.max(0, cursor.row - viewport.rows + 1);
        break;
    }

    return this.stateMachine.transition({
      type: "UPDATE_VIEWPORT",
      viewport: { ...viewport, startRow: newStartRow },
    });
  }

  // Command execution
  private executeCommand(command: string): void {
<<<<<<< HEAD
    const trimmedCommand = command.trim();
    
    // Handle reference conversion commands
    if (trimmedCommand === "refrel") {
      this.convertAllReferencesToType("relative");
      return;
    }
    
    if (trimmedCommand === "refabs") {
      this.convertAllReferencesToType("absolute");
      return;
    }
    
    if (trimmedCommand === "refmix") {
      this.convertAllReferencesToType("mixed");
      return;
    }
    
    // Handle other vim commands like :w, :q, etc.
    // For now, just emit the event for unhandled commands
    this.emit({ type: "commandExecuted", command });
  }

  // Get command completion for tab completion
  private getCommandCompletion(currentInput: string): string | null {
    const referenceCommands = ["refrel", "refabs", "refmix"];
    const trimmedInput = currentInput.trim().toLowerCase();
    
    if (!trimmedInput) {
      return null;
    }
    
    // Find commands that start with the current input
    const matches = referenceCommands.filter(cmd => 
      cmd.startsWith(trimmedInput)
    );
    
    if (matches.length === 1) {
      // Exact match found, complete it
      return matches[0];
    }
    
    if (matches.length > 1) {
      // Multiple matches, find the longest common prefix
      let commonPrefix = matches[0];
      for (let i = 1; i < matches.length; i++) {
        let j = 0;
        while (j < commonPrefix.length && j < matches[i].length && 
               commonPrefix[j] === matches[i][j]) {
          j++;
        }
        commonPrefix = commonPrefix.substring(0, j);
      }
      
      // Only return if the common prefix is longer than current input
      if (commonPrefix.length > trimmedInput.length) {
        return commonPrefix;
      }
    }
    
    return null; // No completion found
  }

  // Convert all references in current cell to specified type
  private convertAllReferencesToType(targetType: "relative" | "absolute" | "mixed"): void {
    const state = this.stateMachine.getState();
    
    // Only work if we're in editing mode with a formula
    if (!isEditingMode(state) || !state.editingValue.startsWith("=")) {
      return;
    }
    
    try {
      const detector = new ReferenceDetector();
      const adjuster = new ReferenceAdjuster();
      const analysis = detector.analyzeFormula(state.editingValue);
      
      if (analysis.references.length === 0) {
        return; // No references to convert
      }
      
      let newFormula = state.editingValue;
      let cursorOffset = 0;
      
      // Process references from right to left to avoid position shifts
      const sortedRefs = analysis.references.sort((a, b) => b.position - a.position);
      
      for (const refInfo of sortedRefs) {
        let newRef: CellReference;
        
        if (targetType === "relative") {
          newRef = { ...refInfo.reference, columnAbsolute: false, rowAbsolute: false };
        } else if (targetType === "absolute") {
          newRef = { ...refInfo.reference, columnAbsolute: true, rowAbsolute: true };
        } else { // mixed - alternate between mixed-column and mixed-row
          const isMixedColumn = Math.random() > 0.5; // Could be improved with better logic
          newRef = { 
            ...refInfo.reference, 
            columnAbsolute: isMixedColumn, 
            rowAbsolute: !isMixedColumn 
          };
        }
        
        // Format the new reference
        const newRefText = this.formatCellReference(newRef);
        
        // Replace in formula
        const before = newFormula.substring(0, refInfo.position);
        const after = newFormula.substring(refInfo.position + refInfo.length);
        newFormula = before + newRefText + after;
        
        // Adjust cursor position if needed
        if (state.cursorPosition >= refInfo.position) {
          const lengthDiff = newRefText.length - refInfo.length;
          cursorOffset += lengthDiff;
        }
      }
      
      // Update the editing state with the new formula
      this.stateMachine.transition({
        type: "UPDATE_EDITING_VALUE",
        value: newFormula,
        cursorPosition: Math.max(0, state.cursorPosition + cursorOffset),
      });
      
    } catch (error) {
      // If anything fails, just ignore the command
      console.warn("Failed to convert references:", error);
    }
  }

  // Format a cell reference back to string representation
  private formatCellReference(ref: CellReference): string {
    const colStr = this.numberToColumn(ref.column);
    const rowStr = (ref.row + 1).toString(); // Convert 0-based to 1-based

    const col = ref.columnAbsolute ? `$${colStr}` : colStr;
    const row = ref.rowAbsolute ? `$${rowStr}` : rowStr;

    const cellRef = `${col}${row}`;

    return ref.sheet ? `${ref.sheet}!${cellRef}` : cellRef;
  }

  // Convert column number to letter representation (0 = A, 1 = B, etc.)
  private numberToColumn(colNum: number): string {
    let result = "";
    let num = colNum;

    while (num >= 0) {
      result = String.fromCharCode(65 + (num % 26)) + result;
      num = Math.floor(num / 26) - 1;
      if (num < 0) break;
    }

=======
    const state = this.stateMachine.getState();
    
    // Parse vim commands for structural operations
    const trimmedCommand = command.trim();
    
    // Handle undo/redo commands
    if (this.handleUndoRedoCommands(trimmedCommand)) {
      return; // Command was handled
    }
    
    // Handle insert/delete commands
    if (this.handleStructuralCommands(trimmedCommand, state)) {
      return; // Command was handled
    }
    
    // Fallback for other commands
    this.emit({ type: "commandExecuted", command });
  }

  private handleUndoRedoCommands(command: string): boolean {
    switch (command) {
      case ":undo":
      case ":u":
        this.undo();
        return true;
      case ":redo":
      case ":r":
        this.redo();
        return true;
      default:
        return false;
    }
  }
  
  private handleStructuralCommands(command: string, state: UIState): boolean {
    const cursor = state.cursor;
    
    // Parse count prefix (e.g., ":5insert-row")
    const countMatch = command.match(/^:?(\d+)?(insert-row|insert-col|delete-row|delete-col)$/);
    if (!countMatch) {
      return false; // Not a structural command
    }
    
    const count = countMatch[1] ? parseInt(countMatch[1], 10) : 1;
    const operation = countMatch[2];
    
    let result: Result<UIState>;
    
    switch (operation) {
      case "insert-row":
        result = this.insertRows(cursor.row, count);
        break;
      case "insert-col":
        result = this.insertColumns(cursor.col, count);
        break;
      case "delete-row":
        result = this.deleteRows(cursor.row, count);
        break;
      case "delete-col":
        result = this.deleteColumns(cursor.col, count);
        break;
      default:
        return false;
    }
    
    if (result.ok) {
      this.emit({ 
        type: "structuralOperationCompleted", 
        operation,
        count,
        position: operation.includes("row") ? cursor.row : cursor.col
      });
    } else {
      this.emit({ 
        type: "structuralOperationFailed", 
        operation,
        error: result.error
      });
    }
    
    return true;
  }

  private handleStructuralInsert(action: any, state: UIState): Result<UIState> {
    const cursor = state.cursor;
    const count = action.count || 1;
    
    let result: Result<UIState>;
    
    if (action.target === "row") {
      const insertIndex = action.position === "before" ? cursor.row : cursor.row + 1;
      result = this.insertRows(insertIndex, count);
    } else if (action.target === "column") {
      const insertIndex = action.position === "before" ? cursor.col : cursor.col + 1;
      result = this.insertColumns(insertIndex, count);
    } else {
      return { ok: false, error: "Invalid structural insert target" };
    }
    
    if (result.ok) {
      this.emit({ 
        type: "structuralOperationCompleted", 
        operation: `insert-${action.target}`,
        count,
        position: action.target === "row" ? cursor.row : cursor.col
      });
    } else {
      this.emit({ 
        type: "structuralOperationFailed", 
        operation: `insert-${action.target}`,
        error: result.error
      });
    }
    
    return result;
  }

  private handleStructuralDelete(action: any, state: UIState): Result<UIState> {
    const cursor = state.cursor;
    const count = action.count || 1;
    
    let result: Result<UIState>;
    
    if (action.target === "row") {
      result = this.deleteRows(cursor.row, count);
    } else if (action.target === "column") {
      result = this.deleteColumns(cursor.col, count);
    } else {
      return { ok: false, error: "Invalid structural delete target" };
    }
    
    if (result.ok) {
      this.emit({ 
        type: "structuralOperationCompleted", 
        operation: `delete-${action.target}`,
        count,
        position: action.target === "row" ? cursor.row : cursor.col
      });
    } else {
      this.emit({ 
        type: "structuralOperationFailed", 
        operation: `delete-${action.target}`,
        error: result.error
      });
    }
    
>>>>>>> 69528ac0
    return result;
  }

  // Event handling
  private emit(event: ControllerEvent): void {
    this.listeners.forEach((listener) => listener(event));
  }

  subscribe(listener: (event: ControllerEvent) => void): () => void {
    this.listeners.push(listener);
    return () => {
      this.listeners = this.listeners.filter((l) => l !== listener);
    };
  }

  // Public API
  getState(): Readonly<UIState> {
    return this.stateMachine.getState();
  }

  updateEditingValue(value: string, cursorPosition: number): void {
    const state = this.stateMachine.getState();
    if (isEditingMode(state)) {
      this.stateMachine.transition({
        type: "UPDATE_EDITING_VALUE",
        value: value,
        cursorPosition: cursorPosition,
      });
    }
  }

  getEngine(): SpreadsheetFacade {
    return this.facade;
  }

  getStructuralUIManager(): StructuralOperationManager {
    return this.structuralUIManager;
  }

  // Save cell and exit editing
  saveAndExitEditing(): Result<UIState> {
    const state = this.stateMachine.getState();
    if (!isEditingMode(state)) {
      return { ok: true, value: state };
    }

    // Save the value
    this.facade.setCellValue(state.cursor, state.editingValue);
    this.emit({
      type: "cellValueChanged",
      address: state.cursor,
      value: state.editingValue,
    });

    // Exit to navigation
    return this.stateMachine.transition({ type: "EXIT_TO_NAVIGATION" });
  }

  // Cancel editing without saving
  cancelEditing(): Result<UIState> {
    return this.stateMachine.transition({ type: "EXIT_TO_NAVIGATION" });
  }

  // Get the display value for a cell (computed value for formulas, raw value otherwise)
  getCellDisplayValue(address: CellAddress): string {
    const cellResult = this.facade.getCell(address);
    if (!cellResult.ok || !cellResult.value) {
      return "";
    }

    const cell = cellResult.value;

    // If the cell has a formula, return the computed value
    if (cell.hasFormula()) {
      const computedValue = cell.computedValue;
      if (cell.hasError()) {
        return cell.displayValue; // This will show #ERROR: ...
      }
      return computedValue !== null && computedValue !== undefined
        ? String(computedValue)
        : "";
    }

    // For non-formula cells, return the raw value
    const rawValue = cell.rawValue;
    return rawValue !== null && rawValue !== undefined ? String(rawValue) : "";
  }

  // Get the edit value for a cell (always the raw value, including formula text)
  getCellEditValue(address: CellAddress): string {
    const cellResult = this.facade.getCell(address);
    if (!cellResult.ok || !cellResult.value) {
      return "";
    }

    const rawValue = cellResult.value.rawValue;
    return rawValue !== null && rawValue !== undefined ? String(rawValue) : "";
  }

<<<<<<< HEAD
  // Spreadsheet visual mode handlers
  private enterSpreadsheetVisual(
    visualMode: SpreadsheetVisualMode,
    state: UIState,
  ): Result<UIState> {
    if (!isNavigationMode(state)) {
      return { ok: false, error: "Can only enter visual mode from navigation" };
    }

    // Create initial selection based on visual mode
    const selection = this.selectionManager.createSelection(
      visualMode,
      state.cursor,
      state.cursor,
    );

    return this.stateMachine.transition({
      type: "ENTER_SPREADSHEET_VISUAL_MODE",
      visualMode,
      selection,
    });
  }

  private extendSelection(
    direction: "up" | "down" | "left" | "right",
    count: number,
    state: UIState,
  ): Result<UIState> {
    if (!isSpreadsheetVisualMode(state)) {
      return { ok: false, error: "Can only extend selection in visual mode" };
    }

    // Calculate new cursor position
    const newCursor = this.calculateNewCursor(state.cursor, direction, count);
    if (!newCursor.ok) {
      return newCursor;
    }

    // Extend the selection to the new cursor position
    const newSelection = this.selectionManager.extendSelection(
      state.selection,
      newCursor.value,
      state.visualMode,
    );

    // Update both cursor and selection
    const cursorResult = this.stateMachine.transition({
      type: "UPDATE_CURSOR",
      cursor: newCursor.value,
    });
    if (!cursorResult.ok) {
      return cursorResult;
    }

    return this.stateMachine.transition({
      type: "UPDATE_SELECTION",
      selection: newSelection,
    });
  }

  private exitSpreadsheetVisual(state: UIState): Result<UIState> {
    if (!isSpreadsheetVisualMode(state)) {
      return { ok: false, error: "Not in spreadsheet visual mode" };
    }

    return this.stateMachine.transition({ type: "EXIT_SPREADSHEET_VISUAL_MODE" });
  }

  private calculateNewCursor(
    currentCursor: CellAddress,
    direction: "up" | "down" | "left" | "right",
    count: number,
  ): Result<CellAddress> {
    let newRow = currentCursor.row;
    let newCol = currentCursor.col;

    switch (direction) {
      case "up":
        newRow = Math.max(0, newRow - count);
        break;
      case "down":
        newRow = Math.min(this.viewportManager.getTotalRows() - 1, newRow + count);
        break;
      case "left":
        newCol = Math.max(0, newCol - count);
        break;
      case "right":
        newCol = Math.min(this.viewportManager.getTotalCols() - 1, newCol + count);
        break;
    }

    const newCursor = CellAddress.create(newRow, newCol);
    if (!newCursor.ok) {
      return { ok: false, error: "Invalid cursor position" };
    }

    return newCursor;
  }

  // Public API for selection management
  getCurrentSelection(): Selection | undefined {
    return this.selectionManager.getCurrentSelection(this.stateMachine.getState());
  }

  getSelectionBounds(selection?: Selection) {
    const sel = selection || this.getCurrentSelection();
    if (!sel) {
      return undefined;
    }
    return this.selectionManager.getSelectionBounds(sel);
  }

  getCellsInSelection(selection?: Selection): Iterable<CellAddress> | undefined {
    const sel = selection || this.getCurrentSelection();
    if (!sel) {
      return undefined;
    }
    return this.selectionManager.getCellsInSelection(sel);
  }

  isCellSelected(address: CellAddress, selection?: Selection): boolean {
    const sel = selection || this.getCurrentSelection();
    if (!sel) {
      return false;
    }
    return this.selectionManager.isCellSelected(address, sel);
=======
  // Structural operations handlers
  private handleInsertMode(
    key: string,
    meta: KeyMeta,
    state: UIState,
  ): Result<UIState> {
    if (!isInsertMode(state)) {
      return { ok: false, error: "Not in insert mode" };
    }

    if (meta.key === "escape") {
      return this.stateMachine.transition({ type: "EXIT_STRUCTURAL_INSERT_MODE" });
    }

    if (meta.key === "enter" || key === "\r" || key === "\n") {
      // Confirm insert operation
      this.executeInsertOperation(state);
      return this.stateMachine.transition({ type: "EXIT_STRUCTURAL_INSERT_MODE" });
    }

    // Handle count input
    if (key >= "1" && key <= "9" && !meta.ctrl && !meta.alt) {
      const newCount = parseInt(key);
      return this.stateMachine.transition({
        type: "UPDATE_INSERT_COUNT",
        count: newCount,
      });
    }

    return { ok: true, value: state };
  }

  private handleDeleteMode(
    key: string,
    meta: KeyMeta,
    state: UIState,
  ): Result<UIState> {
    if (!isDeleteMode(state)) {
      return { ok: false, error: "Not in delete mode" };
    }

    if (meta.key === "escape") {
      return this.stateMachine.transition({ type: "CANCEL_DELETE" });
    }

    if (key === "y" || key === "Y") {
      // Confirm deletion
      return this.stateMachine.transition({ type: "CONFIRM_DELETE" });
    }

    if (key === "n" || key === "N") {
      // Cancel deletion
      return this.stateMachine.transition({ type: "CANCEL_DELETE" });
    }

    if (meta.key === "enter" || key === "\r" || key === "\n") {
      // Default to confirm on enter
      return this.stateMachine.transition({ type: "CONFIRM_DELETE" });
    }

    return { ok: true, value: state };
  }

  // Structural operation methods
  async insertRows(beforeRow: number, count: number = 1): Promise<Result<UIState>> {
    // Create operation object
    const operation = {
      type: "insertRow" as const,
      index: beforeRow,
      count,
      timestamp: Date.now(),
      id: `insert-row-${Date.now()}-${Math.random()}`
    };

    // Capture state before operation for undo
    const currentState = this.getState();
    const beforeSnapshot = this.structuralUndoManager.createSnapshot(
      this.structuralEngine.getGrid(),
      {
        cursor: currentState.cursor,
        selection: undefined, // Could be extended for multi-cell selections
      },
      currentState.viewport
    );

    // Analyze the operation first
    const analysisResult = this.structuralEngine.analyzeStructuralChange(operation);
    if (!analysisResult.ok) {
      this.structuralUIManager.failOperation(analysisResult.error);
      return { ok: false, error: analysisResult.error };
    }

    const analysis = analysisResult.value;

    // Start UI operation (may show confirmation dialog)
    const confirmed = await this.structuralUIManager.startOperation(operation, analysis);
    if (!confirmed) {
      return { ok: true, value: this.getState() }; // User cancelled
    }

    // Execute the actual operation
    const result = this.structuralEngine.insertRows(beforeRow, count);
    
    if (result.ok) {
      const finalAnalysis = result.value;
      
      // Update viewport if needed (rows were inserted before current view)
      const state = this.getState();
      if (beforeRow <= state.viewport.startRow) {
        this.stateMachine.transition({
          type: "UPDATE_VIEWPORT",
          viewport: {
            ...state.viewport,
            startRow: state.viewport.startRow + count
          }
        });
      }

      // Capture state after operation for redo
      const afterState = this.getState();
      const afterSnapshot = this.structuralUndoManager.createSnapshot(
        this.structuralEngine.getGrid(),
        {
          cursor: afterState.cursor,
          selection: undefined,
        },
        afterState.viewport
      );

      // Record the operation for undo/redo
      this.structuralUndoManager.recordOperation(
        operation.id,
        operation,
        `Insert ${count} row${count === 1 ? '' : 's'} at row ${beforeRow + 1}`,
        beforeSnapshot,
        afterSnapshot
      );

      // Complete the UI operation
      this.structuralUIManager.completeOperation(
        finalAnalysis.affectedCells,
        finalAnalysis.formulaUpdates
      );

      // Emit legacy events for backward compatibility
      this.emit({
        type: "commandExecuted",
        command: `insertRows ${beforeRow} ${count}`,
      });

      // Emit undo/redo state change
      this.emitUndoRedoStateChanged();
    } else {
      this.structuralUIManager.failOperation(result.error);
      this.emit({
        type: "error",
        error: `Failed to insert rows: ${result.error}`,
      });
    }

    return { ok: true, value: this.getState() };
  }

  async insertColumns(beforeCol: number, count: number = 1): Promise<Result<UIState>> {
    // Create operation object
    const operation = {
      type: "insertColumn" as const,
      index: beforeCol,
      count,
      timestamp: Date.now(),
      id: `insert-column-${Date.now()}-${Math.random()}`
    };

    // Capture state before operation for undo
    const currentState = this.getState();
    const beforeSnapshot = this.structuralUndoManager.createSnapshot(
      this.structuralEngine.getGrid(),
      {
        cursor: currentState.cursor,
        selection: undefined,
      },
      currentState.viewport
    );

    // Analyze the operation first
    const analysisResult = this.structuralEngine.analyzeStructuralChange(operation);
    if (!analysisResult.ok) {
      this.structuralUIManager.failOperation(analysisResult.error);
      return { ok: false, error: analysisResult.error };
    }

    const analysis = analysisResult.value;

    // Start UI operation (may show confirmation dialog)
    const confirmed = await this.structuralUIManager.startOperation(operation, analysis);
    if (!confirmed) {
      return { ok: true, value: this.getState() }; // User cancelled
    }

    // Execute the actual operation
    const result = this.structuralEngine.insertColumns(beforeCol, count);
    
    if (result.ok) {
      const finalAnalysis = result.value;
      
      // Update viewport if needed (columns were inserted before current view)
      const state = this.getState();
      if (beforeCol <= state.viewport.startCol) {
        this.stateMachine.transition({
          type: "UPDATE_VIEWPORT",
          viewport: {
            ...state.viewport,
            startCol: state.viewport.startCol + count
          }
        });
      }

      // Capture state after operation for redo
      const afterState = this.getState();
      const afterSnapshot = this.structuralUndoManager.createSnapshot(
        this.structuralEngine.getGrid(),
        {
          cursor: afterState.cursor,
          selection: undefined,
        },
        afterState.viewport
      );

      // Record the operation for undo/redo
      this.structuralUndoManager.recordOperation(
        operation.id,
        operation,
        `Insert ${count} column${count === 1 ? '' : 's'} at column ${beforeCol + 1}`,
        beforeSnapshot,
        afterSnapshot
      );

      // Complete the UI operation
      this.structuralUIManager.completeOperation(
        finalAnalysis.affectedCells,
        finalAnalysis.formulaUpdates
      );

      // Emit legacy events for backward compatibility
      this.emit({
        type: "commandExecuted", 
        command: `insertColumns ${beforeCol} ${count}`,
      });

      // Emit undo/redo state change
      this.emitUndoRedoStateChanged();
    } else {
      this.structuralUIManager.failOperation(result.error);
      this.emit({
        type: "error",
        error: `Failed to insert columns: ${result.error}`,
      });
    }

    return { ok: true, value: this.getState() };
  }

  async deleteRows(startRow: number, count: number = 1): Promise<Result<UIState>> {
    // Create operation object
    const operation = {
      type: "deleteRow" as const,
      index: startRow,
      count,
      timestamp: Date.now(),
      id: `delete-row-${Date.now()}-${Math.random()}`
    };

    // Capture state before operation for undo
    const currentState = this.getState();
    const beforeSnapshot = this.structuralUndoManager.createSnapshot(
      this.structuralEngine.getGrid(),
      {
        cursor: currentState.cursor,
        selection: undefined,
      },
      currentState.viewport
    );

    // Analyze the operation first
    const analysisResult = this.structuralEngine.analyzeStructuralChange(operation);
    if (!analysisResult.ok) {
      this.structuralUIManager.failOperation(analysisResult.error);
      return { ok: false, error: analysisResult.error };
    }

    const analysis = analysisResult.value;

    // Start UI operation (may show confirmation dialog)
    const confirmed = await this.structuralUIManager.startOperation(operation, analysis);
    if (!confirmed) {
      return { ok: true, value: this.getState() }; // User cancelled
    }

    // Execute the actual operation
    const result = this.structuralEngine.deleteRows(startRow, count);
    
    if (result.ok) {
      const finalAnalysis = result.value;
      
      // Update viewport if needed (rows were deleted before/within current view)
      const state = this.getState();
      if (startRow < state.viewport.startRow + state.viewport.rows) {
        const deletedInView = Math.min(count, Math.max(0, state.viewport.startRow + state.viewport.rows - startRow));
        const deletedBeforeView = Math.min(count, Math.max(0, state.viewport.startRow - startRow));
        
        this.stateMachine.transition({
          type: "UPDATE_VIEWPORT",
          viewport: {
            ...state.viewport,
            startRow: Math.max(0, state.viewport.startRow - deletedBeforeView)
          }
        });
      }

      // Capture state after operation for redo
      const afterState = this.getState();
      const afterSnapshot = this.structuralUndoManager.createSnapshot(
        this.structuralEngine.getGrid(),
        {
          cursor: afterState.cursor,
          selection: undefined,
        },
        afterState.viewport
      );

      // Record the operation for undo/redo
      this.structuralUndoManager.recordOperation(
        operation.id,
        operation,
        `Delete ${count} row${count === 1 ? '' : 's'} starting at row ${startRow + 1}`,
        beforeSnapshot,
        afterSnapshot
      );

      // Complete the UI operation
      this.structuralUIManager.completeOperation(
        finalAnalysis.affectedCells,
        finalAnalysis.formulaUpdates
      );

      // Emit legacy events for backward compatibility
      this.emit({
        type: "commandExecuted",
        command: `deleteRows ${startRow} ${count}`,
      });

      // Emit undo/redo state change
      this.emitUndoRedoStateChanged();
    } else {
      this.structuralUIManager.failOperation(result.error);
      this.emit({
        type: "error",
        error: `Failed to delete rows: ${result.error}`,
      });
    }

    return { ok: true, value: this.getState() };
  }

  async deleteColumns(startCol: number, count: number = 1): Promise<Result<UIState>> {
    // Create operation object
    const operation = {
      type: "deleteColumn" as const,
      index: startCol,
      count,
      timestamp: Date.now(),
      id: `delete-column-${Date.now()}-${Math.random()}`
    };

    // Capture state before operation for undo
    const currentState = this.getState();
    const beforeSnapshot = this.structuralUndoManager.createSnapshot(
      this.structuralEngine.getGrid(),
      {
        cursor: currentState.cursor,
        selection: undefined,
      },
      currentState.viewport
    );

    // Analyze the operation first
    const analysisResult = this.structuralEngine.analyzeStructuralChange(operation);
    if (!analysisResult.ok) {
      this.structuralUIManager.failOperation(analysisResult.error);
      return { ok: false, error: analysisResult.error };
    }

    const analysis = analysisResult.value;

    // Start UI operation (may show confirmation dialog)
    const confirmed = await this.structuralUIManager.startOperation(operation, analysis);
    if (!confirmed) {
      return { ok: true, value: this.getState() }; // User cancelled
    }

    // Execute the actual operation
    const result = this.structuralEngine.deleteColumns(startCol, count);
    
    if (result.ok) {
      const finalAnalysis = result.value;
      
      // Update viewport if needed (columns were deleted before/within current view)
      const state = this.getState();
      if (startCol < state.viewport.startCol + state.viewport.cols) {
        const deletedInView = Math.min(count, Math.max(0, state.viewport.startCol + state.viewport.cols - startCol));
        const deletedBeforeView = Math.min(count, Math.max(0, state.viewport.startCol - startCol));
        
        this.stateMachine.transition({
          type: "UPDATE_VIEWPORT",
          viewport: {
            ...state.viewport,
            startCol: Math.max(0, state.viewport.startCol - deletedBeforeView)
          }
        });
      }

      // Capture state after operation for redo
      const afterState = this.getState();
      const afterSnapshot = this.structuralUndoManager.createSnapshot(
        this.structuralEngine.getGrid(),
        {
          cursor: afterState.cursor,
          selection: undefined,
        },
        afterState.viewport
      );

      // Record the operation for undo/redo
      this.structuralUndoManager.recordOperation(
        operation.id,
        operation,
        `Delete ${count} column${count === 1 ? '' : 's'} starting at column ${startCol + 1}`,
        beforeSnapshot,
        afterSnapshot
      );

      // Complete the UI operation
      this.structuralUIManager.completeOperation(
        finalAnalysis.affectedCells,
        finalAnalysis.formulaUpdates
      );

      // Emit legacy events for backward compatibility
      this.emit({
        type: "commandExecuted",
        command: `deleteColumns ${startCol} ${count}`,
      });

      // Emit undo/redo state change
      this.emitUndoRedoStateChanged();
    } else {
      this.structuralUIManager.failOperation(result.error);
      this.emit({
        type: "error",
        error: `Failed to delete columns: ${result.error}`,
      });
    }

    return { ok: true, value: this.getState() };
  }

  private executeInsertOperation(state: UIState): void {
    if (!isInsertMode(state)) {
      return;
    }

    if (state.insertType === "row") {
      const insertRow = state.insertPosition === "before" ? state.targetIndex : state.targetIndex + 1;
      this.insertRows(insertRow, state.count);
    } else {
      const insertCol = state.insertPosition === "before" ? state.targetIndex : state.targetIndex + 1;
      this.insertColumns(insertCol, state.count);
    }
  }

  // Helper methods for entering structural modes
  enterInsertRowMode(position: "before" | "after" = "before"): Result<UIState> {
    return this.stateMachine.transition({
      type: "ENTER_STRUCTURAL_INSERT_MODE",
      insertType: "row",
      insertPosition: position,
    });
  }

  enterInsertColumnMode(position: "before" | "after" = "before"): Result<UIState> {
    return this.stateMachine.transition({
      type: "ENTER_STRUCTURAL_INSERT_MODE",
      insertType: "column", 
      insertPosition: position,
    });
  }

  enterDeleteRowMode(selection: number[]): Result<UIState> {
    return this.stateMachine.transition({
      type: "ENTER_DELETE_MODE",
      deleteType: "row",
      selection,
    });
  }

  enterDeleteColumnMode(selection: number[]): Result<UIState> {
    return this.stateMachine.transition({
      type: "ENTER_DELETE_MODE",
      deleteType: "column",
      selection,
    });
  }

  // Undo/Redo Methods

  /**
   * Undo the last structural operation
   */
  async undo(): Promise<void> {
    try {
      const grid = this.structuralEngine.getGrid();
      const result = await this.structuralUndoManager.undo(grid);
      
      if (result.ok) {
        const snapshot = result.value;
        
        // Restore cursor and viewport state if available
        if (snapshot.cursorState) {
          this.stateMachine.transition({
            type: "UPDATE_CURSOR",
            cursor: snapshot.cursorState.cursor,
          });
        }
        
        if (snapshot.viewportState) {
          this.stateMachine.transition({
            type: "UPDATE_VIEWPORT",
            viewport: snapshot.viewportState,
          });
        }
        
        this.emit({
          type: "undoCompleted",
          description: "Structural operation undone",
          snapshot,
        });
        
        this.emitUndoRedoStateChanged();
      } else {
        this.emit({
          type: "error",
          error: result.error,
        });
      }
    } catch (error) {
      this.emit({
        type: "error",
        error: `Undo failed: ${error}`,
      });
    }
  }

  /**
   * Redo the last undone structural operation
   */
  async redo(): Promise<void> {
    try {
      const grid = this.structuralEngine.getGrid();
      const result = await this.structuralUndoManager.redo(grid);
      
      if (result.ok) {
        const snapshot = result.value;
        
        // Restore cursor and viewport state if available  
        if (snapshot.cursorState) {
          this.stateMachine.transition({
            type: "UPDATE_CURSOR",
            cursor: snapshot.cursorState.cursor,
          });
        }
        
        if (snapshot.viewportState) {
          this.stateMachine.transition({
            type: "UPDATE_VIEWPORT",
            viewport: snapshot.viewportState,
          });
        }
        
        this.emit({
          type: "redoCompleted",
          description: "Structural operation redone",
          snapshot,
        });
        
        this.emitUndoRedoStateChanged();
      } else {
        this.emit({
          type: "error",
          error: result.error,
        });
      }
    } catch (error) {
      this.emit({
        type: "error",
        error: `Redo failed: ${error}`,
      });
    }
  }

  /**
   * Check if undo is available
   */
  canUndo(): boolean {
    return this.structuralUndoManager.canUndo();
  }

  /**
   * Check if redo is available
   */
  canRedo(): boolean {
    return this.structuralUndoManager.canRedo();
  }

  /**
   * Get undo/redo statistics for debugging
   */
  getUndoRedoStats(): {
    undoStackSize: number;
    redoStackSize: number;
    maxStackSize: number;
    currentTransactionId?: string;
  } {
    return this.structuralUndoManager.getStats();
  }

  /**
   * Start a transaction group for related operations
   */
  startTransaction(description: string): string {
    return this.structuralUndoManager.startTransaction(description);
  }

  /**
   * End the current transaction
   */
  endTransaction(): void {
    this.structuralUndoManager.endTransaction();
    this.emitUndoRedoStateChanged();
  }

  /**
   * Cancel the current transaction
   */
  cancelTransaction(): void {
    this.structuralUndoManager.cancelTransaction();
  }

  /**
   * Clear all undo/redo history
   */
  clearUndoHistory(): void {
    this.structuralUndoManager.clearHistory();
    this.emitUndoRedoStateChanged();
  }

  /**
   * Handle menu events (for integration with menu system)
   */
  handleMenuEvent(eventType: string): void {
    switch (eventType) {
      case "menu:undo":
        this.undo();
        break;
      case "menu:redo":
        this.redo();
        break;
      default:
        // Ignore unknown menu events
        break;
    }
  }

  /**
   * Emit undo/redo state change event
   */
  private emitUndoRedoStateChanged(): void {
    this.emit({
      type: "undoRedoStateChanged",
      canUndo: this.canUndo(),
      canRedo: this.canRedo(),
    });
>>>>>>> 69528ac0
  }
}<|MERGE_RESOLUTION|>--- conflicted
+++ resolved
@@ -1,4 +1,3 @@
-<<<<<<< HEAD
 import { 
   CellAddress, 
   type SpreadsheetFacade, 
@@ -6,9 +5,6 @@
   ReferenceAdjuster,
   type CellReference 
 } from "@gridcore/core";
-=======
-import { CellAddress, type SpreadsheetFacade, StructuralEngine, StructuralUndoManager, type StructuralSnapshot } from "@gridcore/core";
->>>>>>> 69528ac0
 import { CellVimBehavior } from "../behaviors/CellVimBehavior";
 import { type ResizeAction, ResizeBehavior } from "../behaviors/ResizeBehavior";
 import { StructuralOperationManager, type StructuralUIEvent } from "../behaviors/structural";
@@ -27,14 +23,9 @@
   isEditingMode,
   isNavigationMode,
   isResizeMode,
-<<<<<<< HEAD
   isSpreadsheetVisualMode,
   type Selection,
   type SpreadsheetVisualMode,
-=======
-  isInsertMode,
-  isDeleteMode,
->>>>>>> 69528ac0
   type UIState,
 } from "../state/UIState";
 import {
@@ -81,13 +72,7 @@
   private resizeBehavior: ResizeBehavior;
   private facade: SpreadsheetFacade;
   private viewportManager: ViewportManager;
-<<<<<<< HEAD
   private selectionManager: SelectionManager;
-=======
-  private structuralEngine: StructuralEngine;
-  private structuralUIManager: StructuralOperationManager;
-  private structuralUndoManager: StructuralUndoManager;
->>>>>>> 69528ac0
   private listeners: Array<(event: ControllerEvent) => void> = [];
 
   constructor(options: SpreadsheetControllerOptions) {
@@ -98,20 +83,7 @@
     this.vimBehavior = new VimBehavior();
     this.cellVimBehavior = new CellVimBehavior();
     this.resizeBehavior = new ResizeBehavior();
-<<<<<<< HEAD
     this.selectionManager = new DefaultSelectionManager(this.facade);
-=======
-    
-    // Initialize structural engine, UI manager, and undo manager
-    this.structuralEngine = new StructuralEngine();
-    this.structuralUIManager = new StructuralOperationManager();
-    this.structuralUndoManager = new StructuralUndoManager();
-    
-    // Forward structural UI events to controller listeners
-    this.structuralUIManager.subscribe((event: StructuralUIEvent) => {
-      this.emit({ type: "structuralUIEvent", event });
-    });
->>>>>>> 69528ac0
 
     // Initialize state machine
     let initialState = options.initialState;
@@ -831,7 +803,6 @@
 
   // Command execution
   private executeCommand(command: string): void {
-<<<<<<< HEAD
     const trimmedCommand = command.trim();
     
     // Handle reference conversion commands
@@ -987,154 +958,6 @@
       if (num < 0) break;
     }
 
-=======
-    const state = this.stateMachine.getState();
-    
-    // Parse vim commands for structural operations
-    const trimmedCommand = command.trim();
-    
-    // Handle undo/redo commands
-    if (this.handleUndoRedoCommands(trimmedCommand)) {
-      return; // Command was handled
-    }
-    
-    // Handle insert/delete commands
-    if (this.handleStructuralCommands(trimmedCommand, state)) {
-      return; // Command was handled
-    }
-    
-    // Fallback for other commands
-    this.emit({ type: "commandExecuted", command });
-  }
-
-  private handleUndoRedoCommands(command: string): boolean {
-    switch (command) {
-      case ":undo":
-      case ":u":
-        this.undo();
-        return true;
-      case ":redo":
-      case ":r":
-        this.redo();
-        return true;
-      default:
-        return false;
-    }
-  }
-  
-  private handleStructuralCommands(command: string, state: UIState): boolean {
-    const cursor = state.cursor;
-    
-    // Parse count prefix (e.g., ":5insert-row")
-    const countMatch = command.match(/^:?(\d+)?(insert-row|insert-col|delete-row|delete-col)$/);
-    if (!countMatch) {
-      return false; // Not a structural command
-    }
-    
-    const count = countMatch[1] ? parseInt(countMatch[1], 10) : 1;
-    const operation = countMatch[2];
-    
-    let result: Result<UIState>;
-    
-    switch (operation) {
-      case "insert-row":
-        result = this.insertRows(cursor.row, count);
-        break;
-      case "insert-col":
-        result = this.insertColumns(cursor.col, count);
-        break;
-      case "delete-row":
-        result = this.deleteRows(cursor.row, count);
-        break;
-      case "delete-col":
-        result = this.deleteColumns(cursor.col, count);
-        break;
-      default:
-        return false;
-    }
-    
-    if (result.ok) {
-      this.emit({ 
-        type: "structuralOperationCompleted", 
-        operation,
-        count,
-        position: operation.includes("row") ? cursor.row : cursor.col
-      });
-    } else {
-      this.emit({ 
-        type: "structuralOperationFailed", 
-        operation,
-        error: result.error
-      });
-    }
-    
-    return true;
-  }
-
-  private handleStructuralInsert(action: any, state: UIState): Result<UIState> {
-    const cursor = state.cursor;
-    const count = action.count || 1;
-    
-    let result: Result<UIState>;
-    
-    if (action.target === "row") {
-      const insertIndex = action.position === "before" ? cursor.row : cursor.row + 1;
-      result = this.insertRows(insertIndex, count);
-    } else if (action.target === "column") {
-      const insertIndex = action.position === "before" ? cursor.col : cursor.col + 1;
-      result = this.insertColumns(insertIndex, count);
-    } else {
-      return { ok: false, error: "Invalid structural insert target" };
-    }
-    
-    if (result.ok) {
-      this.emit({ 
-        type: "structuralOperationCompleted", 
-        operation: `insert-${action.target}`,
-        count,
-        position: action.target === "row" ? cursor.row : cursor.col
-      });
-    } else {
-      this.emit({ 
-        type: "structuralOperationFailed", 
-        operation: `insert-${action.target}`,
-        error: result.error
-      });
-    }
-    
-    return result;
-  }
-
-  private handleStructuralDelete(action: any, state: UIState): Result<UIState> {
-    const cursor = state.cursor;
-    const count = action.count || 1;
-    
-    let result: Result<UIState>;
-    
-    if (action.target === "row") {
-      result = this.deleteRows(cursor.row, count);
-    } else if (action.target === "column") {
-      result = this.deleteColumns(cursor.col, count);
-    } else {
-      return { ok: false, error: "Invalid structural delete target" };
-    }
-    
-    if (result.ok) {
-      this.emit({ 
-        type: "structuralOperationCompleted", 
-        operation: `delete-${action.target}`,
-        count,
-        position: action.target === "row" ? cursor.row : cursor.col
-      });
-    } else {
-      this.emit({ 
-        type: "structuralOperationFailed", 
-        operation: `delete-${action.target}`,
-        error: result.error
-      });
-    }
-    
->>>>>>> 69528ac0
     return result;
   }
 
@@ -1234,7 +1057,6 @@
     return rawValue !== null && rawValue !== undefined ? String(rawValue) : "";
   }
 
-<<<<<<< HEAD
   // Spreadsheet visual mode handlers
   private enterSpreadsheetVisual(
     visualMode: SpreadsheetVisualMode,
@@ -1361,698 +1183,5 @@
       return false;
     }
     return this.selectionManager.isCellSelected(address, sel);
-=======
-  // Structural operations handlers
-  private handleInsertMode(
-    key: string,
-    meta: KeyMeta,
-    state: UIState,
-  ): Result<UIState> {
-    if (!isInsertMode(state)) {
-      return { ok: false, error: "Not in insert mode" };
-    }
-
-    if (meta.key === "escape") {
-      return this.stateMachine.transition({ type: "EXIT_STRUCTURAL_INSERT_MODE" });
-    }
-
-    if (meta.key === "enter" || key === "\r" || key === "\n") {
-      // Confirm insert operation
-      this.executeInsertOperation(state);
-      return this.stateMachine.transition({ type: "EXIT_STRUCTURAL_INSERT_MODE" });
-    }
-
-    // Handle count input
-    if (key >= "1" && key <= "9" && !meta.ctrl && !meta.alt) {
-      const newCount = parseInt(key);
-      return this.stateMachine.transition({
-        type: "UPDATE_INSERT_COUNT",
-        count: newCount,
-      });
-    }
-
-    return { ok: true, value: state };
-  }
-
-  private handleDeleteMode(
-    key: string,
-    meta: KeyMeta,
-    state: UIState,
-  ): Result<UIState> {
-    if (!isDeleteMode(state)) {
-      return { ok: false, error: "Not in delete mode" };
-    }
-
-    if (meta.key === "escape") {
-      return this.stateMachine.transition({ type: "CANCEL_DELETE" });
-    }
-
-    if (key === "y" || key === "Y") {
-      // Confirm deletion
-      return this.stateMachine.transition({ type: "CONFIRM_DELETE" });
-    }
-
-    if (key === "n" || key === "N") {
-      // Cancel deletion
-      return this.stateMachine.transition({ type: "CANCEL_DELETE" });
-    }
-
-    if (meta.key === "enter" || key === "\r" || key === "\n") {
-      // Default to confirm on enter
-      return this.stateMachine.transition({ type: "CONFIRM_DELETE" });
-    }
-
-    return { ok: true, value: state };
-  }
-
-  // Structural operation methods
-  async insertRows(beforeRow: number, count: number = 1): Promise<Result<UIState>> {
-    // Create operation object
-    const operation = {
-      type: "insertRow" as const,
-      index: beforeRow,
-      count,
-      timestamp: Date.now(),
-      id: `insert-row-${Date.now()}-${Math.random()}`
-    };
-
-    // Capture state before operation for undo
-    const currentState = this.getState();
-    const beforeSnapshot = this.structuralUndoManager.createSnapshot(
-      this.structuralEngine.getGrid(),
-      {
-        cursor: currentState.cursor,
-        selection: undefined, // Could be extended for multi-cell selections
-      },
-      currentState.viewport
-    );
-
-    // Analyze the operation first
-    const analysisResult = this.structuralEngine.analyzeStructuralChange(operation);
-    if (!analysisResult.ok) {
-      this.structuralUIManager.failOperation(analysisResult.error);
-      return { ok: false, error: analysisResult.error };
-    }
-
-    const analysis = analysisResult.value;
-
-    // Start UI operation (may show confirmation dialog)
-    const confirmed = await this.structuralUIManager.startOperation(operation, analysis);
-    if (!confirmed) {
-      return { ok: true, value: this.getState() }; // User cancelled
-    }
-
-    // Execute the actual operation
-    const result = this.structuralEngine.insertRows(beforeRow, count);
-    
-    if (result.ok) {
-      const finalAnalysis = result.value;
-      
-      // Update viewport if needed (rows were inserted before current view)
-      const state = this.getState();
-      if (beforeRow <= state.viewport.startRow) {
-        this.stateMachine.transition({
-          type: "UPDATE_VIEWPORT",
-          viewport: {
-            ...state.viewport,
-            startRow: state.viewport.startRow + count
-          }
-        });
-      }
-
-      // Capture state after operation for redo
-      const afterState = this.getState();
-      const afterSnapshot = this.structuralUndoManager.createSnapshot(
-        this.structuralEngine.getGrid(),
-        {
-          cursor: afterState.cursor,
-          selection: undefined,
-        },
-        afterState.viewport
-      );
-
-      // Record the operation for undo/redo
-      this.structuralUndoManager.recordOperation(
-        operation.id,
-        operation,
-        `Insert ${count} row${count === 1 ? '' : 's'} at row ${beforeRow + 1}`,
-        beforeSnapshot,
-        afterSnapshot
-      );
-
-      // Complete the UI operation
-      this.structuralUIManager.completeOperation(
-        finalAnalysis.affectedCells,
-        finalAnalysis.formulaUpdates
-      );
-
-      // Emit legacy events for backward compatibility
-      this.emit({
-        type: "commandExecuted",
-        command: `insertRows ${beforeRow} ${count}`,
-      });
-
-      // Emit undo/redo state change
-      this.emitUndoRedoStateChanged();
-    } else {
-      this.structuralUIManager.failOperation(result.error);
-      this.emit({
-        type: "error",
-        error: `Failed to insert rows: ${result.error}`,
-      });
-    }
-
-    return { ok: true, value: this.getState() };
-  }
-
-  async insertColumns(beforeCol: number, count: number = 1): Promise<Result<UIState>> {
-    // Create operation object
-    const operation = {
-      type: "insertColumn" as const,
-      index: beforeCol,
-      count,
-      timestamp: Date.now(),
-      id: `insert-column-${Date.now()}-${Math.random()}`
-    };
-
-    // Capture state before operation for undo
-    const currentState = this.getState();
-    const beforeSnapshot = this.structuralUndoManager.createSnapshot(
-      this.structuralEngine.getGrid(),
-      {
-        cursor: currentState.cursor,
-        selection: undefined,
-      },
-      currentState.viewport
-    );
-
-    // Analyze the operation first
-    const analysisResult = this.structuralEngine.analyzeStructuralChange(operation);
-    if (!analysisResult.ok) {
-      this.structuralUIManager.failOperation(analysisResult.error);
-      return { ok: false, error: analysisResult.error };
-    }
-
-    const analysis = analysisResult.value;
-
-    // Start UI operation (may show confirmation dialog)
-    const confirmed = await this.structuralUIManager.startOperation(operation, analysis);
-    if (!confirmed) {
-      return { ok: true, value: this.getState() }; // User cancelled
-    }
-
-    // Execute the actual operation
-    const result = this.structuralEngine.insertColumns(beforeCol, count);
-    
-    if (result.ok) {
-      const finalAnalysis = result.value;
-      
-      // Update viewport if needed (columns were inserted before current view)
-      const state = this.getState();
-      if (beforeCol <= state.viewport.startCol) {
-        this.stateMachine.transition({
-          type: "UPDATE_VIEWPORT",
-          viewport: {
-            ...state.viewport,
-            startCol: state.viewport.startCol + count
-          }
-        });
-      }
-
-      // Capture state after operation for redo
-      const afterState = this.getState();
-      const afterSnapshot = this.structuralUndoManager.createSnapshot(
-        this.structuralEngine.getGrid(),
-        {
-          cursor: afterState.cursor,
-          selection: undefined,
-        },
-        afterState.viewport
-      );
-
-      // Record the operation for undo/redo
-      this.structuralUndoManager.recordOperation(
-        operation.id,
-        operation,
-        `Insert ${count} column${count === 1 ? '' : 's'} at column ${beforeCol + 1}`,
-        beforeSnapshot,
-        afterSnapshot
-      );
-
-      // Complete the UI operation
-      this.structuralUIManager.completeOperation(
-        finalAnalysis.affectedCells,
-        finalAnalysis.formulaUpdates
-      );
-
-      // Emit legacy events for backward compatibility
-      this.emit({
-        type: "commandExecuted", 
-        command: `insertColumns ${beforeCol} ${count}`,
-      });
-
-      // Emit undo/redo state change
-      this.emitUndoRedoStateChanged();
-    } else {
-      this.structuralUIManager.failOperation(result.error);
-      this.emit({
-        type: "error",
-        error: `Failed to insert columns: ${result.error}`,
-      });
-    }
-
-    return { ok: true, value: this.getState() };
-  }
-
-  async deleteRows(startRow: number, count: number = 1): Promise<Result<UIState>> {
-    // Create operation object
-    const operation = {
-      type: "deleteRow" as const,
-      index: startRow,
-      count,
-      timestamp: Date.now(),
-      id: `delete-row-${Date.now()}-${Math.random()}`
-    };
-
-    // Capture state before operation for undo
-    const currentState = this.getState();
-    const beforeSnapshot = this.structuralUndoManager.createSnapshot(
-      this.structuralEngine.getGrid(),
-      {
-        cursor: currentState.cursor,
-        selection: undefined,
-      },
-      currentState.viewport
-    );
-
-    // Analyze the operation first
-    const analysisResult = this.structuralEngine.analyzeStructuralChange(operation);
-    if (!analysisResult.ok) {
-      this.structuralUIManager.failOperation(analysisResult.error);
-      return { ok: false, error: analysisResult.error };
-    }
-
-    const analysis = analysisResult.value;
-
-    // Start UI operation (may show confirmation dialog)
-    const confirmed = await this.structuralUIManager.startOperation(operation, analysis);
-    if (!confirmed) {
-      return { ok: true, value: this.getState() }; // User cancelled
-    }
-
-    // Execute the actual operation
-    const result = this.structuralEngine.deleteRows(startRow, count);
-    
-    if (result.ok) {
-      const finalAnalysis = result.value;
-      
-      // Update viewport if needed (rows were deleted before/within current view)
-      const state = this.getState();
-      if (startRow < state.viewport.startRow + state.viewport.rows) {
-        const deletedInView = Math.min(count, Math.max(0, state.viewport.startRow + state.viewport.rows - startRow));
-        const deletedBeforeView = Math.min(count, Math.max(0, state.viewport.startRow - startRow));
-        
-        this.stateMachine.transition({
-          type: "UPDATE_VIEWPORT",
-          viewport: {
-            ...state.viewport,
-            startRow: Math.max(0, state.viewport.startRow - deletedBeforeView)
-          }
-        });
-      }
-
-      // Capture state after operation for redo
-      const afterState = this.getState();
-      const afterSnapshot = this.structuralUndoManager.createSnapshot(
-        this.structuralEngine.getGrid(),
-        {
-          cursor: afterState.cursor,
-          selection: undefined,
-        },
-        afterState.viewport
-      );
-
-      // Record the operation for undo/redo
-      this.structuralUndoManager.recordOperation(
-        operation.id,
-        operation,
-        `Delete ${count} row${count === 1 ? '' : 's'} starting at row ${startRow + 1}`,
-        beforeSnapshot,
-        afterSnapshot
-      );
-
-      // Complete the UI operation
-      this.structuralUIManager.completeOperation(
-        finalAnalysis.affectedCells,
-        finalAnalysis.formulaUpdates
-      );
-
-      // Emit legacy events for backward compatibility
-      this.emit({
-        type: "commandExecuted",
-        command: `deleteRows ${startRow} ${count}`,
-      });
-
-      // Emit undo/redo state change
-      this.emitUndoRedoStateChanged();
-    } else {
-      this.structuralUIManager.failOperation(result.error);
-      this.emit({
-        type: "error",
-        error: `Failed to delete rows: ${result.error}`,
-      });
-    }
-
-    return { ok: true, value: this.getState() };
-  }
-
-  async deleteColumns(startCol: number, count: number = 1): Promise<Result<UIState>> {
-    // Create operation object
-    const operation = {
-      type: "deleteColumn" as const,
-      index: startCol,
-      count,
-      timestamp: Date.now(),
-      id: `delete-column-${Date.now()}-${Math.random()}`
-    };
-
-    // Capture state before operation for undo
-    const currentState = this.getState();
-    const beforeSnapshot = this.structuralUndoManager.createSnapshot(
-      this.structuralEngine.getGrid(),
-      {
-        cursor: currentState.cursor,
-        selection: undefined,
-      },
-      currentState.viewport
-    );
-
-    // Analyze the operation first
-    const analysisResult = this.structuralEngine.analyzeStructuralChange(operation);
-    if (!analysisResult.ok) {
-      this.structuralUIManager.failOperation(analysisResult.error);
-      return { ok: false, error: analysisResult.error };
-    }
-
-    const analysis = analysisResult.value;
-
-    // Start UI operation (may show confirmation dialog)
-    const confirmed = await this.structuralUIManager.startOperation(operation, analysis);
-    if (!confirmed) {
-      return { ok: true, value: this.getState() }; // User cancelled
-    }
-
-    // Execute the actual operation
-    const result = this.structuralEngine.deleteColumns(startCol, count);
-    
-    if (result.ok) {
-      const finalAnalysis = result.value;
-      
-      // Update viewport if needed (columns were deleted before/within current view)
-      const state = this.getState();
-      if (startCol < state.viewport.startCol + state.viewport.cols) {
-        const deletedInView = Math.min(count, Math.max(0, state.viewport.startCol + state.viewport.cols - startCol));
-        const deletedBeforeView = Math.min(count, Math.max(0, state.viewport.startCol - startCol));
-        
-        this.stateMachine.transition({
-          type: "UPDATE_VIEWPORT",
-          viewport: {
-            ...state.viewport,
-            startCol: Math.max(0, state.viewport.startCol - deletedBeforeView)
-          }
-        });
-      }
-
-      // Capture state after operation for redo
-      const afterState = this.getState();
-      const afterSnapshot = this.structuralUndoManager.createSnapshot(
-        this.structuralEngine.getGrid(),
-        {
-          cursor: afterState.cursor,
-          selection: undefined,
-        },
-        afterState.viewport
-      );
-
-      // Record the operation for undo/redo
-      this.structuralUndoManager.recordOperation(
-        operation.id,
-        operation,
-        `Delete ${count} column${count === 1 ? '' : 's'} starting at column ${startCol + 1}`,
-        beforeSnapshot,
-        afterSnapshot
-      );
-
-      // Complete the UI operation
-      this.structuralUIManager.completeOperation(
-        finalAnalysis.affectedCells,
-        finalAnalysis.formulaUpdates
-      );
-
-      // Emit legacy events for backward compatibility
-      this.emit({
-        type: "commandExecuted",
-        command: `deleteColumns ${startCol} ${count}`,
-      });
-
-      // Emit undo/redo state change
-      this.emitUndoRedoStateChanged();
-    } else {
-      this.structuralUIManager.failOperation(result.error);
-      this.emit({
-        type: "error",
-        error: `Failed to delete columns: ${result.error}`,
-      });
-    }
-
-    return { ok: true, value: this.getState() };
-  }
-
-  private executeInsertOperation(state: UIState): void {
-    if (!isInsertMode(state)) {
-      return;
-    }
-
-    if (state.insertType === "row") {
-      const insertRow = state.insertPosition === "before" ? state.targetIndex : state.targetIndex + 1;
-      this.insertRows(insertRow, state.count);
-    } else {
-      const insertCol = state.insertPosition === "before" ? state.targetIndex : state.targetIndex + 1;
-      this.insertColumns(insertCol, state.count);
-    }
-  }
-
-  // Helper methods for entering structural modes
-  enterInsertRowMode(position: "before" | "after" = "before"): Result<UIState> {
-    return this.stateMachine.transition({
-      type: "ENTER_STRUCTURAL_INSERT_MODE",
-      insertType: "row",
-      insertPosition: position,
-    });
-  }
-
-  enterInsertColumnMode(position: "before" | "after" = "before"): Result<UIState> {
-    return this.stateMachine.transition({
-      type: "ENTER_STRUCTURAL_INSERT_MODE",
-      insertType: "column", 
-      insertPosition: position,
-    });
-  }
-
-  enterDeleteRowMode(selection: number[]): Result<UIState> {
-    return this.stateMachine.transition({
-      type: "ENTER_DELETE_MODE",
-      deleteType: "row",
-      selection,
-    });
-  }
-
-  enterDeleteColumnMode(selection: number[]): Result<UIState> {
-    return this.stateMachine.transition({
-      type: "ENTER_DELETE_MODE",
-      deleteType: "column",
-      selection,
-    });
-  }
-
-  // Undo/Redo Methods
-
-  /**
-   * Undo the last structural operation
-   */
-  async undo(): Promise<void> {
-    try {
-      const grid = this.structuralEngine.getGrid();
-      const result = await this.structuralUndoManager.undo(grid);
-      
-      if (result.ok) {
-        const snapshot = result.value;
-        
-        // Restore cursor and viewport state if available
-        if (snapshot.cursorState) {
-          this.stateMachine.transition({
-            type: "UPDATE_CURSOR",
-            cursor: snapshot.cursorState.cursor,
-          });
-        }
-        
-        if (snapshot.viewportState) {
-          this.stateMachine.transition({
-            type: "UPDATE_VIEWPORT",
-            viewport: snapshot.viewportState,
-          });
-        }
-        
-        this.emit({
-          type: "undoCompleted",
-          description: "Structural operation undone",
-          snapshot,
-        });
-        
-        this.emitUndoRedoStateChanged();
-      } else {
-        this.emit({
-          type: "error",
-          error: result.error,
-        });
-      }
-    } catch (error) {
-      this.emit({
-        type: "error",
-        error: `Undo failed: ${error}`,
-      });
-    }
-  }
-
-  /**
-   * Redo the last undone structural operation
-   */
-  async redo(): Promise<void> {
-    try {
-      const grid = this.structuralEngine.getGrid();
-      const result = await this.structuralUndoManager.redo(grid);
-      
-      if (result.ok) {
-        const snapshot = result.value;
-        
-        // Restore cursor and viewport state if available  
-        if (snapshot.cursorState) {
-          this.stateMachine.transition({
-            type: "UPDATE_CURSOR",
-            cursor: snapshot.cursorState.cursor,
-          });
-        }
-        
-        if (snapshot.viewportState) {
-          this.stateMachine.transition({
-            type: "UPDATE_VIEWPORT",
-            viewport: snapshot.viewportState,
-          });
-        }
-        
-        this.emit({
-          type: "redoCompleted",
-          description: "Structural operation redone",
-          snapshot,
-        });
-        
-        this.emitUndoRedoStateChanged();
-      } else {
-        this.emit({
-          type: "error",
-          error: result.error,
-        });
-      }
-    } catch (error) {
-      this.emit({
-        type: "error",
-        error: `Redo failed: ${error}`,
-      });
-    }
-  }
-
-  /**
-   * Check if undo is available
-   */
-  canUndo(): boolean {
-    return this.structuralUndoManager.canUndo();
-  }
-
-  /**
-   * Check if redo is available
-   */
-  canRedo(): boolean {
-    return this.structuralUndoManager.canRedo();
-  }
-
-  /**
-   * Get undo/redo statistics for debugging
-   */
-  getUndoRedoStats(): {
-    undoStackSize: number;
-    redoStackSize: number;
-    maxStackSize: number;
-    currentTransactionId?: string;
-  } {
-    return this.structuralUndoManager.getStats();
-  }
-
-  /**
-   * Start a transaction group for related operations
-   */
-  startTransaction(description: string): string {
-    return this.structuralUndoManager.startTransaction(description);
-  }
-
-  /**
-   * End the current transaction
-   */
-  endTransaction(): void {
-    this.structuralUndoManager.endTransaction();
-    this.emitUndoRedoStateChanged();
-  }
-
-  /**
-   * Cancel the current transaction
-   */
-  cancelTransaction(): void {
-    this.structuralUndoManager.cancelTransaction();
-  }
-
-  /**
-   * Clear all undo/redo history
-   */
-  clearUndoHistory(): void {
-    this.structuralUndoManager.clearHistory();
-    this.emitUndoRedoStateChanged();
-  }
-
-  /**
-   * Handle menu events (for integration with menu system)
-   */
-  handleMenuEvent(eventType: string): void {
-    switch (eventType) {
-      case "menu:undo":
-        this.undo();
-        break;
-      case "menu:redo":
-        this.redo();
-        break;
-      default:
-        // Ignore unknown menu events
-        break;
-    }
-  }
-
-  /**
-   * Emit undo/redo state change event
-   */
-  private emitUndoRedoStateChanged(): void {
-    this.emit({
-      type: "undoRedoStateChanged",
-      canUndo: this.canUndo(),
-      canRedo: this.canRedo(),
-    });
->>>>>>> 69528ac0
   }
 }