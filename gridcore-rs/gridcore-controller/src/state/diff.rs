<<<<<<< HEAD
use super::{
    EditMode, InsertMode, ModalData, ModalKind, Selection, UIState, ViewportInfo, VisualMode,
};
=======
use super::{EditMode, InsertMode, Selection, UIState, ViewportInfo, VisualMode};
>>>>>>> a183ccd8
use gridcore_core::types::CellAddress;
use serde::{Deserialize, Serialize};

/// Represents a change in the UI state
#[derive(Debug, Clone, Serialize, Deserialize)]
pub enum StateDiff {
    /// Complete state replacement (used for first entry or major transitions)
    Full(UIState),
    /// Partial state update with only changed fields
    Partial(StateChanges),
}

/// Tracks specific changes between states
#[derive(Debug, Clone, Default, Serialize, Deserialize)]
pub struct StateChanges {
    /// Type transition (e.g., Navigation -> Editing)
    pub state_type_changed: Option<StateTypeChange>,
    /// Cursor position change
    pub cursor_changed: Option<CellAddress>,
    /// Viewport change
    pub viewport_changed: Option<ViewportInfo>,
    /// Selection change
    pub selection_changed: Option<Option<Selection>>,
    /// Editing value change
    pub editing_value_changed: Option<String>,
    /// Cursor position in text change
    pub text_cursor_changed: Option<usize>,
    /// Edit mode change
    pub edit_mode_changed: Option<EditMode>,
    /// Visual mode change
    pub visual_mode_changed: Option<VisualMode>,
    /// Visual anchor change
    pub anchor_changed: Option<CellAddress>,
    /// Visual start position change
    pub visual_start_changed: Option<Option<usize>>,
    /// Visual type change
    pub visual_type_changed: Option<Option<VisualMode>>,
    /// Edit variant change
    pub edit_variant_changed: Option<Option<InsertMode>>,
}

/// Represents a change in the state type
#[derive(Debug, Clone, Serialize, Deserialize)]
pub enum StateTypeChange {
    ToNavigation,
    ToVisual,
    ToEditing,
    ToCommand,
    ToResize,
    ToStructuralInsert,
    ToDelete,
    ToBulkOperation,
}

impl StateDiff {
    /// Create a diff between two states
    pub fn create(old_state: &UIState, new_state: &UIState) -> Self {
        // Check if this is a type transition
        if std::mem::discriminant(old_state) != std::mem::discriminant(new_state) {
            // For major transitions, store the full state
            return StateDiff::Full(new_state.clone());
        }

        // Otherwise, create a partial diff
        let mut changes = StateChanges::default();

        match (old_state, new_state) {
            (
                UIState::Navigation {
                    core: old_core,
                    selection: old_selection,
                    modal: old_modal,
                },
                UIState::Navigation {
                    core: new_core,
                    selection: new_selection,
                    modal: new_modal,
                },
            ) => {
                if old_core.cursor != new_core.cursor {
                    changes.cursor_changed = Some(new_core.cursor);
                }
                if old_core.viewport != new_core.viewport {
                    changes.viewport_changed = Some(new_core.viewport);
                }
                if old_selection != new_selection {
                    changes.selection_changed = Some(new_selection.clone());
                }
                if old_modal != new_modal {
                    // Handle modal changes if needed
                }
            }
            (
                UIState::Editing {
                    core: old_core,
                    mode: old_mode,
                    value: old_value,
                    cursor_pos: old_pos,
                    visual_selection: old_visual,
                    insert_variant: old_variant,
                },
                UIState::Editing {
                    core: new_core,
                    mode: new_mode,
                    value: new_value,
                    cursor_pos: new_pos,
                    visual_selection: new_visual,
                    insert_variant: new_variant,
                },
            ) => {
                if old_core.cursor != new_core.cursor {
                    changes.cursor_changed = Some(new_core.cursor);
                }
                if old_core.viewport != new_core.viewport {
                    changes.viewport_changed = Some(new_core.viewport);
                }
                if old_mode != new_mode {
                    changes.edit_mode_changed = Some(*new_mode);
                }
                if old_value != new_value {
                    changes.editing_value_changed = Some(new_value.clone());
                }
                if old_pos != new_pos {
                    changes.text_cursor_changed = Some(*new_pos);
                }
                if old_visual != new_visual {
                    // Handle visual selection changes
                    if let (Some(old_v), Some(new_v)) = (old_visual, new_visual) {
                        if old_v.start != new_v.start {
                            changes.visual_start_changed = Some(Some(new_v.start));
                        }
                        if old_v.mode != new_v.mode {
                            changes.visual_type_changed = Some(Some(new_v.mode));
                        }
                    } else {
                        changes.visual_start_changed = Some(new_visual.as_ref().map(|v| v.start));
                        changes.visual_type_changed = Some(new_visual.as_ref().map(|v| v.mode));
                    }
                }
                if old_variant != new_variant {
                    changes.edit_variant_changed = Some(*new_variant);
                }
            }
            // This case should be unreachable due to the discriminant check above,
            // but we need it for exhaustiveness
            _ => {
                unreachable!("Different state types should have been caught by discriminant check")
            }
        }

        // Check if any changes were made
        if changes.has_changes() {
            StateDiff::Partial(changes)
        } else {
            // No changes detected (shouldn't happen in practice)
            StateDiff::Partial(changes)
        }
    }

    /// Apply a diff to a state to produce a new state
    pub fn apply(&self, base_state: &UIState) -> UIState {
        match self {
            StateDiff::Full(state) => state.clone(),
            StateDiff::Partial(changes) => changes.apply_to(base_state),
        }
    }
}

impl StateChanges {
    /// Check if there are any changes
    fn has_changes(&self) -> bool {
        self.state_type_changed.is_some()
            || self.cursor_changed.is_some()
            || self.viewport_changed.is_some()
            || self.selection_changed.is_some()
            || self.editing_value_changed.is_some()
            || self.text_cursor_changed.is_some()
            || self.edit_mode_changed.is_some()
            || self.visual_mode_changed.is_some()
            || self.anchor_changed.is_some()
            || self.visual_start_changed.is_some()
            || self.visual_type_changed.is_some()
            || self.edit_variant_changed.is_some()
    }

    /// Apply changes to a base state
    fn apply_to(&self, base_state: &UIState) -> UIState {
        let mut result = base_state.clone();

        match &mut result {
            UIState::Navigation {
                core, selection, ..
            } => {
                if let Some(new_cursor) = self.cursor_changed {
                    core.cursor = new_cursor;
                }
                if let Some(new_viewport) = self.viewport_changed {
                    core.viewport = new_viewport;
                }
                if let Some(ref new_selection) = self.selection_changed {
                    *selection = new_selection.clone();
                }
            }
            UIState::Editing {
                core,
                mode,
                value,
                cursor_pos,
                visual_selection,
                insert_variant,
            } => {
                if let Some(new_cursor) = self.cursor_changed {
                    core.cursor = new_cursor;
                }
                if let Some(new_viewport) = self.viewport_changed {
                    core.viewport = new_viewport;
                }
                if let Some(new_mode) = self.edit_mode_changed {
                    *mode = new_mode;
                }
                if let Some(ref new_value) = self.editing_value_changed {
                    *value = new_value.clone();
                }
                if let Some(new_pos) = self.text_cursor_changed {
                    *cursor_pos = new_pos;
                }
                // Handle visual selection changes
                if let Some(new_vstart) = self.visual_start_changed {
                    if let Some(ref mut visual) = visual_selection {
                        visual.start = new_vstart.unwrap_or(0);
                    } else if let Some(start) = new_vstart {
                        *visual_selection = Some(crate::state::VisualSelection {
                            start,
                            mode: crate::state::VisualMode::Character,
                        });
                    }
                }
                if let Some(new_vtype) = self.visual_type_changed {
                    if let Some(ref mut visual) = visual_selection {
                        if let Some(mode) = new_vtype {
                            visual.mode = mode;
                        }
                    }
                }
                if let Some(new_variant) = self.edit_variant_changed {
                    *insert_variant = new_variant;
                }
            }
        }

        result
    }
}<|MERGE_RESOLUTION|>--- conflicted
+++ resolved
@@ -1,10 +1,4 @@
-<<<<<<< HEAD
-use super::{
-    EditMode, InsertMode, ModalData, ModalKind, Selection, UIState, ViewportInfo, VisualMode,
-};
-=======
 use super::{EditMode, InsertMode, Selection, UIState, ViewportInfo, VisualMode};
->>>>>>> a183ccd8
 use gridcore_core::types::CellAddress;
 use serde::{Deserialize, Serialize};
 
