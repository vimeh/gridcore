pub mod actions;
pub mod context;
pub mod diff;
pub mod machine;
pub mod spreadsheet;
pub mod transition_handlers;
pub mod transitions;

#[cfg(test)]
mod complex_transition_tests;
#[cfg(test)]
mod edge_case_tests;
#[cfg(test)]
mod performance_tests;
#[cfg(test)]
mod refactoring_tests;
#[cfg(test)]
mod tests;

pub use actions::Action;
pub use context::StateContext;
pub use machine::UIStateMachine;
pub use spreadsheet::{
<<<<<<< HEAD
    create_command_state, create_editing_state, create_navigation_state, create_visual_state,
    is_bulk_operation_mode, is_command_mode, is_editing_mode, is_navigation_mode, is_resize_mode,
    is_visual_mode, BulkOperationStatus, DeleteType, EditMode, InsertMode, InsertPosition,
    InsertType, ModalData, ModalKind, ParsedBulkCommand, ResizeMoveDirection, ResizeSizes,
    ResizeTarget, Selection, SelectionType, SpreadsheetMode, UIState, ViewportInfo, VisualMode,
=======
    BulkOperationStatus, CoreState, DeleteConfig, DeleteType, EditMode, InsertConfig, InsertMode,
    InsertPosition, InsertType, ModalData, ModalKind, NavigationModal, ParsedBulkCommand,
    ResizeMoveDirection, ResizeSizes, ResizeTarget, Selection, SelectionType, SpreadsheetMode,
    UIState, ViewportInfo, VisualMode, VisualSelection,
>>>>>>> a183ccd8
};<|MERGE_RESOLUTION|>--- conflicted
+++ resolved
@@ -21,16 +21,8 @@
 pub use context::StateContext;
 pub use machine::UIStateMachine;
 pub use spreadsheet::{
-<<<<<<< HEAD
-    create_command_state, create_editing_state, create_navigation_state, create_visual_state,
-    is_bulk_operation_mode, is_command_mode, is_editing_mode, is_navigation_mode, is_resize_mode,
-    is_visual_mode, BulkOperationStatus, DeleteType, EditMode, InsertMode, InsertPosition,
-    InsertType, ModalData, ModalKind, ParsedBulkCommand, ResizeMoveDirection, ResizeSizes,
-    ResizeTarget, Selection, SelectionType, SpreadsheetMode, UIState, ViewportInfo, VisualMode,
-=======
     BulkOperationStatus, CoreState, DeleteConfig, DeleteType, EditMode, InsertConfig, InsertMode,
     InsertPosition, InsertType, ModalData, ModalKind, NavigationModal, ParsedBulkCommand,
     ResizeMoveDirection, ResizeSizes, ResizeTarget, Selection, SelectionType, SpreadsheetMode,
     UIState, ViewportInfo, VisualMode, VisualSelection,
->>>>>>> a183ccd8
 };