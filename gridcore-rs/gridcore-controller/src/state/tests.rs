--- conflicted
+++ resolved
@@ -2,11 +2,7 @@
 #[allow(clippy::module_inception)]
 mod tests {
     use super::super::*;
-<<<<<<< HEAD
-    use crate::state::{EditMode, ModalData, ModalKind, VisualMode};
-=======
-    use crate::state::{EditMode, ModalKind, NavigationModal, VisualMode};
->>>>>>> a183ccd8
+    use crate::state::{EditMode, NavigationModal, VisualMode};
     use gridcore_core::types::CellAddress;
 
     fn create_test_state_machine() -> UIStateMachine {
@@ -257,16 +253,6 @@
         assert!(result.is_ok());
 
         match machine.get_state() {
-<<<<<<< HEAD
-            UIState::Modal {
-                kind: ModalKind::Visual,
-                data:
-                    ModalData::Visual {
-                        visual_mode,
-                        selection: sel,
-                        ..
-                    },
-=======
             UIState::Navigation {
                 modal:
                     Some(NavigationModal::Visual {
@@ -274,7 +260,6 @@
                         selection: sel,
                         ..
                     }),
->>>>>>> a183ccd8
                 ..
             } => {
                 assert_eq!(*mode, VisualMode::Block);
@@ -528,17 +513,14 @@
             .enter_spreadsheet_visual_mode(VisualMode::Line, selection)
             .expect("Enter visual mode should succeed in test");
 
-<<<<<<< HEAD
+        // Check that we're in visual mode
         assert!(matches!(
             machine.get_state(),
-            UIState::Modal {
-                kind: ModalKind::Visual,
+            UIState::Navigation {
+                modal: Some(NavigationModal::Visual { .. }),
                 ..
             }
         ));
-=======
-        assert!(machine.get_state().is_modal(ModalKind::Visual));
->>>>>>> a183ccd8
 
         machine
             .exit_spreadsheet_visual_mode()
