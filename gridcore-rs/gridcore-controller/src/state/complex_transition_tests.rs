#[cfg(test)]
#[allow(clippy::module_inception)]
mod complex_transition_tests {
    use super::super::*;
<<<<<<< HEAD
    use crate::state::{EditMode, ModalData, ModalKind, VisualMode};
=======
    use crate::state::{
        BulkOperationStatus, DeleteConfig, EditMode, InsertConfig, NavigationModal, VisualMode,
    };
>>>>>>> a183ccd8
    use gridcore_core::types::CellAddress;

    #[test]
    fn test_vim_workflow_navigation_to_edit_to_visual() {
        let mut machine = UIStateMachine::new(None);

        // Navigate to a cell
        machine
            .transition(Action::UpdateCursor {
                cursor: CellAddress::new(5, 5),
            })
            .expect("State transition should succeed in test");

        // Start editing with 'i'
        machine
            .transition(Action::StartEditing {
                edit_mode: Some(InsertMode::I),
                initial_value: Some("Hello".to_string()),
                cursor_position: Some(0),
            })
            .expect("State transition should succeed in test");

        // Type some text
        machine
            .transition(Action::UpdateEditingValue {
                value: "Hello World".to_string(),
                cursor_position: 11,
            })
            .expect("State transition should succeed in test");

        // Enter visual mode within cell
        machine
            .transition(Action::EnterVisualMode {
                visual_type: VisualMode::Character,
                anchor: Some(6),
            })
            .expect("State transition should succeed in test");

        match machine.get_state() {
            UIState::Editing {
                mode,
                visual_selection,
                cursor_pos,
                ..
            } => {
                assert_eq!(*mode, EditMode::Visual);
                if let Some(visual) = visual_selection {
                    assert_eq!(visual.mode, VisualMode::Character);
                    assert_eq!(visual.start, 6);
                } else {
                    panic!("Expected visual selection");
                }
                assert_eq!(*cursor_pos, 11);
            }
            _ => panic!("Expected editing state with visual mode"),
        }

        // Escape back through modes
        machine
            .transition(Action::ExitVisualMode)
            .expect("Transition should succeed in test"); // To normal
        machine
            .transition(Action::Escape)
            .expect("Transition should succeed in test"); // To navigation

        assert!(matches!(machine.get_state(), UIState::Navigation { .. }));
    }

    #[test]
    fn test_nested_mode_transitions() {
        let mut machine = UIStateMachine::new(None);

        // Navigation -> Command -> Navigation -> Visual -> Navigation
        machine
            .transition(Action::EnterCommandMode)
            .expect("Transition should succeed in test");
        machine
            .transition(Action::UpdateCommandValue {
                value: ":set number".to_string(),
            })
            .expect("State transition should succeed in test");
        machine
            .transition(Action::ExitCommandMode)
            .expect("Transition should succeed in test");

        let selection = Selection {
            selection_type: SelectionType::Range {
                start: CellAddress::new(0, 0),
                end: CellAddress::new(5, 5),
            },
            anchor: Some(CellAddress::new(0, 0)),
        };

        machine
            .transition(Action::EnterSpreadsheetVisualMode {
                visual_mode: VisualMode::Line,
                selection: selection.clone(),
            })
            .expect("State transition should succeed in test");

        machine
            .transition(Action::UpdateSelection {
                selection: Selection {
                    selection_type: SelectionType::Range {
                        start: CellAddress::new(0, 0),
                        end: CellAddress::new(10, 10),
                    },
                    anchor: Some(CellAddress::new(0, 0)),
                },
            })
            .expect("State transition should succeed in test");

        machine
            .transition(Action::ExitSpreadsheetVisualMode)
            .expect("State transition should succeed in test");

        assert!(matches!(machine.get_state(), UIState::Navigation { .. }));
    }

    #[test]
    fn test_multi_step_vim_commands() {
        let mut machine = UIStateMachine::new(None);

        // Simulate "5j" (move down 5 lines)
        let start = *machine.get_state().cursor();
        for _ in 0..5 {
            let current = *machine.get_state().cursor();
            machine
                .transition(Action::UpdateCursor {
                    cursor: CellAddress::new(current.col, current.row + 1),
                })
                .expect("State transition should succeed in test");
        }

        let end = machine.get_state().cursor();
        assert_eq!(end.row, start.row + 5);
        assert_eq!(end.col, start.col);

        // Simulate "3l2k" (move right 3, up 2)
        for _ in 0..3 {
            let current = *machine.get_state().cursor();
            machine
                .transition(Action::UpdateCursor {
                    cursor: CellAddress::new(current.col + 1, current.row),
                })
                .expect("State transition should succeed in test");
        }

        for _ in 0..2 {
            let current = *machine.get_state().cursor();
            machine
                .transition(Action::UpdateCursor {
                    cursor: CellAddress::new(current.col, current.row.saturating_sub(1)),
                })
                .expect("State transition should succeed in test");
        }

        let final_pos = machine.get_state().cursor();
        assert_eq!(final_pos.row, start.row + 3);
        assert_eq!(final_pos.col, start.col + 3);
    }

    #[test]
    fn test_undo_redo_with_state_transitions() {
        let mut machine = UIStateMachine::new(None);

        // Build up history
        let positions = vec![
            CellAddress::new(1, 1),
            CellAddress::new(2, 2),
            CellAddress::new(3, 3),
            CellAddress::new(4, 4),
        ];

        for pos in &positions {
            machine
                .transition(Action::UpdateCursor { cursor: *pos })
                .expect("State transition should succeed in test");
        }

        // Enter editing mode
        machine
            .transition(Action::StartEditing {
                edit_mode: Some(InsertMode::I),
                initial_value: Some("test".to_string()),
                cursor_position: Some(0),
            })
            .expect("State transition should succeed in test");

        // Make changes
        machine
            .transition(Action::UpdateEditingValue {
                value: "test123".to_string(),
                cursor_position: 7,
            })
            .expect("State transition should succeed in test");

        // Exit editing
        machine
            .transition(Action::ExitToNavigation)
            .expect("Transition should succeed in test");

        // History should contain all transitions
        let history = machine.get_history();
        assert!(history.len() >= 6);

        // Verify we can continue after all these transitions
        machine
            .transition(Action::EnterCommandMode)
            .expect("Transition should succeed in test");
        assert!(matches!(
            machine.get_state(),
<<<<<<< HEAD
            UIState::Modal {
                kind: ModalKind::Command,
                data: ModalData::Command { .. },
=======
            UIState::Navigation {
                modal: Some(NavigationModal::Command { .. }),
>>>>>>> a183ccd8
                ..
            }
        ));
    }

    #[test]
    fn test_bulk_operation_workflow() {
        let mut machine = UIStateMachine::new(None);

        // Start bulk operation
        let parsed_command = ParsedBulkCommand::Format {
            format_type: "bold".to_string(),
        };

        machine
            .transition(Action::StartBulkOperation {
                parsed_command: parsed_command.clone(),
                affected_cells: Some(2600),
            })
            .expect("State transition should succeed in test");

        match machine.get_state() {
<<<<<<< HEAD
            UIState::Modal {
                kind: ModalKind::BulkOperation,
                data:
                    ModalData::BulkOperation {
                        parsed_command: cmd,
                        preview_available,
                        ..
                    },
                ..
            } => {
                assert_eq!(*cmd, parsed_command);
                assert!(!preview_available);
=======
            UIState::Navigation {
                modal: Some(NavigationModal::BulkOperation { command, status }),
                ..
            } => {
                assert_eq!(*command, parsed_command);
                assert_eq!(*status, BulkOperationStatus::Preparing);
>>>>>>> a183ccd8
            }
            _ => panic!("Expected bulk operation state"),
        }

        // Generate preview
        machine
            .transition(Action::GeneratePreview)
            .expect("Transition should succeed in test");

        match machine.get_state() {
<<<<<<< HEAD
            UIState::Modal {
                kind: ModalKind::BulkOperation,
                data:
                    ModalData::BulkOperation {
                        preview_available, ..
                    },
                ..
            } => {
                assert!(preview_available);
=======
            UIState::Navigation {
                modal: Some(NavigationModal::BulkOperation { status, .. }),
                ..
            } => {
                assert_eq!(*status, BulkOperationStatus::Previewing);
>>>>>>> a183ccd8
            }
            _ => panic!("Expected bulk operation state"),
        }

        // Execute operation
        machine
            .transition(Action::ExecuteBulkOperation)
            .expect("Transition should succeed in test");
        assert!(matches!(machine.get_state(), UIState::Navigation { .. }));
    }

    #[test]
    fn test_interrupted_bulk_operation() {
        let mut machine = UIStateMachine::new(None);

        // Start bulk operation
        machine
            .transition(Action::StartBulkOperation {
                parsed_command: ParsedBulkCommand::Clear {
                    clear_type: "all".to_string(),
                },
                affected_cells: None,
            })
            .expect("State transition should succeed in test");

        // Generate preview
        machine
            .transition(Action::GeneratePreview)
            .expect("Transition should succeed in test");

        // Cancel instead of executing
        machine
            .transition(Action::CancelBulkOperation)
            .expect("Transition should succeed in test");

        assert!(matches!(machine.get_state(), UIState::Navigation { .. }));
    }

    #[test]
    fn test_resize_mode_workflow() {
        let mut machine = UIStateMachine::new(None);

        // Start resize mode
        machine
            .transition(Action::StartResize {
                target: ResizeTarget::Column { index: 5 },
                initial_position: 100.0,
            })
            .expect("State transition should succeed in test");

        match machine.get_state() {
<<<<<<< HEAD
            UIState::Modal {
                kind: ModalKind::Resize,
                data: ModalData::Resize { target, sizes },
=======
            UIState::Navigation {
                modal: Some(NavigationModal::Resize { target, sizes }),
>>>>>>> a183ccd8
                ..
            } => {
                assert_eq!(*target, ResizeTarget::Column { index: 5 });
                assert_eq!(sizes.current_position, 100.0);
            }
            _ => panic!("Expected resize state"),
        }

        // Update resize position
        machine
            .transition(Action::UpdateResize { delta: 50.0 })
            .expect("State transition should succeed in test");

        match machine.get_state() {
<<<<<<< HEAD
            UIState::Modal {
                kind: ModalKind::Resize,
                data: ModalData::Resize { sizes, .. },
=======
            UIState::Navigation {
                modal: Some(NavigationModal::Resize { sizes, .. }),
>>>>>>> a183ccd8
                ..
            } => {
                assert_eq!(sizes.current_position, 150.0);
            }
            _ => panic!("Expected resize state"),
        }

        // Complete resize
        machine
            .transition(Action::ConfirmResize)
            .expect("Transition should succeed in test");
        assert!(matches!(machine.get_state(), UIState::Navigation { .. }));
    }

    #[test]
    fn test_insert_delete_workflow() {
        let mut machine = UIStateMachine::new(None);

        // Start insert mode
        machine
            .transition(Action::StartInsert {
                insert_type: InsertType::Row,
                position: InsertPosition::Before,
                reference: 10,
            })
            .expect("State transition should succeed in test");

        match machine.get_state() {
<<<<<<< HEAD
            UIState::Modal {
                kind: ModalKind::Insert,
                data:
                    ModalData::Insert {
                        insert_type,
                        position,
                        reference,
                        count,
                        ..
                    },
=======
            UIState::Navigation {
                modal:
                    Some(NavigationModal::Insert {
                        config:
                            InsertConfig {
                                insert_type,
                                position,
                                reference,
                                count,
                                ..
                            },
                    }),
>>>>>>> a183ccd8
                ..
            } => {
                assert_eq!(*insert_type, InsertType::Row);
                assert_eq!(*position, InsertPosition::Before);
                assert_eq!(*reference, 10);
                assert_eq!(*count, 1);
            }
            _ => panic!("Expected insert state"),
        }

        // Update count
        machine
            .transition(Action::UpdateInsertCount { count: 5 })
            .expect("State transition should succeed in test");

        // Confirm insert
        machine
            .transition(Action::ConfirmInsert)
            .expect("Transition should succeed in test");
        assert!(matches!(machine.get_state(), UIState::Navigation { .. }));

        // Start delete mode
        machine
            .transition(Action::StartDelete {
                targets: vec![0, 1, 2],
                delete_type: DeleteType::Column,
            })
            .expect("State transition should succeed in test");

        match machine.get_state() {
<<<<<<< HEAD
            UIState::Modal {
                kind: ModalKind::Delete,
                data:
                    ModalData::Delete {
                        targets,
                        delete_type,
                        ..
                    },
=======
            UIState::Navigation {
                modal:
                    Some(NavigationModal::Delete {
                        config:
                            DeleteConfig {
                                targets,
                                delete_type,
                                ..
                            },
                    }),
>>>>>>> a183ccd8
                ..
            } => {
                assert_eq!(*targets, vec![0, 1, 2]);
                assert_eq!(*delete_type, DeleteType::Column);
            }
            _ => panic!("Expected delete state"),
        }

        // Cancel delete
        machine
            .transition(Action::CancelDelete)
            .expect("Transition should succeed in test");
        assert!(matches!(machine.get_state(), UIState::Navigation { .. }));
    }

    #[test]
    fn test_complex_visual_selection_expansion() {
        let mut machine = UIStateMachine::new(None);

        // Start with cell selection
        let initial_selection = Selection {
            selection_type: SelectionType::Cell {
                address: CellAddress::new(5, 5),
            },
            anchor: None,
        };

        machine
            .transition(Action::EnterSpreadsheetVisualMode {
                visual_mode: VisualMode::Character,
                selection: initial_selection,
            })
            .expect("State transition should succeed in test");

        // Expand to range
        machine
            .transition(Action::UpdateSelection {
                selection: Selection {
                    selection_type: SelectionType::Range {
                        start: CellAddress::new(5, 5),
                        end: CellAddress::new(10, 10),
                    },
                    anchor: Some(CellAddress::new(5, 5)),
                },
            })
            .expect("State transition should succeed in test");

        // Change to line mode
        machine
            .transition(Action::ChangeVisualMode {
                new_mode: VisualMode::Line,
            })
            .expect("State transition should succeed in test");

        // Expand further
        machine
            .transition(Action::UpdateSelection {
                selection: Selection {
                    selection_type: SelectionType::Row {
                        rows: vec![5, 6, 7, 8, 9, 10],
                    },
                    anchor: Some(CellAddress::new(5, 5)),
                },
            })
            .expect("State transition should succeed in test");

        match machine.get_state() {
<<<<<<< HEAD
            UIState::Modal {
                kind: ModalKind::Visual,
                data:
                    ModalData::Visual {
                        visual_mode,
                        selection,
                        ..
                    },
=======
            UIState::Navigation {
                modal:
                    Some(NavigationModal::Visual {
                        mode: visual_mode,
                        selection,
                        ..
                    }),
>>>>>>> a183ccd8
                ..
            } => {
                assert_eq!(*visual_mode, VisualMode::Line);
                match &selection.selection_type {
                    SelectionType::Row { rows } => {
                        assert_eq!(rows.len(), 6);
                    }
                    _ => panic!("Expected row selection"),
                }
            }
            _ => panic!("Expected visual state"),
        }
    }

    #[test]
    fn test_command_mode_with_complex_commands() {
        let mut machine = UIStateMachine::new(None);

        // Enter command mode
        machine
            .transition(Action::EnterCommandMode)
            .expect("Transition should succeed in test");

        // Build complex command character by character
        let command = ":s/foo/bar/g";
        for (i, _) in command.char_indices() {
            machine
                .transition(Action::UpdateCommandValue {
                    value: command[..=i].to_string(),
                })
                .expect("State transition should succeed in test");
        }

        match machine.get_state() {
<<<<<<< HEAD
            UIState::Modal {
                kind: ModalKind::Command,
                data: ModalData::Command { value, .. },
=======
            UIState::Navigation {
                modal: Some(NavigationModal::Command { value, .. }),
>>>>>>> a183ccd8
                ..
            } => {
                assert_eq!(value, command);
            }
            _ => panic!("Expected command state"),
        }

        // Exit and re-enter with different command
        machine
            .transition(Action::ExitCommandMode)
            .expect("Transition should succeed in test");
        machine
            .transition(Action::EnterCommandMode)
            .expect("Transition should succeed in test");

        // Try range command
        let range_command = ":1,100d";
        machine
            .transition(Action::UpdateCommandValue {
                value: range_command.to_string(),
            })
            .expect("State transition should succeed in test");

        match machine.get_state() {
<<<<<<< HEAD
            UIState::Modal {
                kind: ModalKind::Command,
                data: ModalData::Command { value, .. },
=======
            UIState::Navigation {
                modal: Some(NavigationModal::Command { value, .. }),
>>>>>>> a183ccd8
                ..
            } => {
                assert_eq!(value, range_command);
            }
            _ => panic!("Expected command state"),
        }
    }
}<|MERGE_RESOLUTION|>--- conflicted
+++ resolved
@@ -2,13 +2,9 @@
 #[allow(clippy::module_inception)]
 mod complex_transition_tests {
     use super::super::*;
-<<<<<<< HEAD
-    use crate::state::{EditMode, ModalData, ModalKind, VisualMode};
-=======
     use crate::state::{
         BulkOperationStatus, DeleteConfig, EditMode, InsertConfig, NavigationModal, VisualMode,
     };
->>>>>>> a183ccd8
     use gridcore_core::types::CellAddress;
 
     #[test]
@@ -221,14 +217,8 @@
             .expect("Transition should succeed in test");
         assert!(matches!(
             machine.get_state(),
-<<<<<<< HEAD
-            UIState::Modal {
-                kind: ModalKind::Command,
-                data: ModalData::Command { .. },
-=======
             UIState::Navigation {
                 modal: Some(NavigationModal::Command { .. }),
->>>>>>> a183ccd8
                 ..
             }
         ));
@@ -251,27 +241,12 @@
             .expect("State transition should succeed in test");
 
         match machine.get_state() {
-<<<<<<< HEAD
-            UIState::Modal {
-                kind: ModalKind::BulkOperation,
-                data:
-                    ModalData::BulkOperation {
-                        parsed_command: cmd,
-                        preview_available,
-                        ..
-                    },
-                ..
-            } => {
-                assert_eq!(*cmd, parsed_command);
-                assert!(!preview_available);
-=======
             UIState::Navigation {
                 modal: Some(NavigationModal::BulkOperation { command, status }),
                 ..
             } => {
                 assert_eq!(*command, parsed_command);
                 assert_eq!(*status, BulkOperationStatus::Preparing);
->>>>>>> a183ccd8
             }
             _ => panic!("Expected bulk operation state"),
         }
@@ -282,23 +257,11 @@
             .expect("Transition should succeed in test");
 
         match machine.get_state() {
-<<<<<<< HEAD
-            UIState::Modal {
-                kind: ModalKind::BulkOperation,
-                data:
-                    ModalData::BulkOperation {
-                        preview_available, ..
-                    },
-                ..
-            } => {
-                assert!(preview_available);
-=======
             UIState::Navigation {
                 modal: Some(NavigationModal::BulkOperation { status, .. }),
                 ..
             } => {
                 assert_eq!(*status, BulkOperationStatus::Previewing);
->>>>>>> a183ccd8
             }
             _ => panic!("Expected bulk operation state"),
         }
@@ -350,14 +313,8 @@
             .expect("State transition should succeed in test");
 
         match machine.get_state() {
-<<<<<<< HEAD
-            UIState::Modal {
-                kind: ModalKind::Resize,
-                data: ModalData::Resize { target, sizes },
-=======
             UIState::Navigation {
                 modal: Some(NavigationModal::Resize { target, sizes }),
->>>>>>> a183ccd8
                 ..
             } => {
                 assert_eq!(*target, ResizeTarget::Column { index: 5 });
@@ -372,14 +329,8 @@
             .expect("State transition should succeed in test");
 
         match machine.get_state() {
-<<<<<<< HEAD
-            UIState::Modal {
-                kind: ModalKind::Resize,
-                data: ModalData::Resize { sizes, .. },
-=======
             UIState::Navigation {
                 modal: Some(NavigationModal::Resize { sizes, .. }),
->>>>>>> a183ccd8
                 ..
             } => {
                 assert_eq!(sizes.current_position, 150.0);
@@ -408,18 +359,6 @@
             .expect("State transition should succeed in test");
 
         match machine.get_state() {
-<<<<<<< HEAD
-            UIState::Modal {
-                kind: ModalKind::Insert,
-                data:
-                    ModalData::Insert {
-                        insert_type,
-                        position,
-                        reference,
-                        count,
-                        ..
-                    },
-=======
             UIState::Navigation {
                 modal:
                     Some(NavigationModal::Insert {
@@ -432,7 +371,6 @@
                                 ..
                             },
                     }),
->>>>>>> a183ccd8
                 ..
             } => {
                 assert_eq!(*insert_type, InsertType::Row);
@@ -463,16 +401,6 @@
             .expect("State transition should succeed in test");
 
         match machine.get_state() {
-<<<<<<< HEAD
-            UIState::Modal {
-                kind: ModalKind::Delete,
-                data:
-                    ModalData::Delete {
-                        targets,
-                        delete_type,
-                        ..
-                    },
-=======
             UIState::Navigation {
                 modal:
                     Some(NavigationModal::Delete {
@@ -483,7 +411,6 @@
                                 ..
                             },
                     }),
->>>>>>> a183ccd8
                 ..
             } => {
                 assert_eq!(*targets, vec![0, 1, 2]);
@@ -551,16 +478,6 @@
             .expect("State transition should succeed in test");
 
         match machine.get_state() {
-<<<<<<< HEAD
-            UIState::Modal {
-                kind: ModalKind::Visual,
-                data:
-                    ModalData::Visual {
-                        visual_mode,
-                        selection,
-                        ..
-                    },
-=======
             UIState::Navigation {
                 modal:
                     Some(NavigationModal::Visual {
@@ -568,7 +485,6 @@
                         selection,
                         ..
                     }),
->>>>>>> a183ccd8
                 ..
             } => {
                 assert_eq!(*visual_mode, VisualMode::Line);
@@ -603,14 +519,8 @@
         }
 
         match machine.get_state() {
-<<<<<<< HEAD
-            UIState::Modal {
-                kind: ModalKind::Command,
-                data: ModalData::Command { value, .. },
-=======
             UIState::Navigation {
                 modal: Some(NavigationModal::Command { value, .. }),
->>>>>>> a183ccd8
                 ..
             } => {
                 assert_eq!(value, command);
@@ -635,14 +545,8 @@
             .expect("State transition should succeed in test");
 
         match machine.get_state() {
-<<<<<<< HEAD
-            UIState::Modal {
-                kind: ModalKind::Command,
-                data: ModalData::Command { value, .. },
-=======
             UIState::Navigation {
                 modal: Some(NavigationModal::Command { value, .. }),
->>>>>>> a183ccd8
                 ..
             } => {
                 assert_eq!(value, range_command);
