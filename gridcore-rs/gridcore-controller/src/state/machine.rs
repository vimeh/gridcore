--- conflicted
+++ resolved
@@ -1,11 +1,6 @@
 use crate::state::{
-<<<<<<< HEAD
-    actions::Action, create_navigation_state, diff::StateDiff,
-    transition_handlers::HandlerRegistry, InsertMode, Selection, UIState, ViewportInfo, VisualMode,
-=======
     actions::Action, diff::StateDiff, transition_handlers::HandlerRegistry, CoreState, InsertMode,
     Selection, UIState, ViewportInfo, VisualMode,
->>>>>>> a183ccd8
 };
 use gridcore_core::{types::CellAddress, Result};
 use serde::{Deserialize, Serialize};
