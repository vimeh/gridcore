--- conflicted
+++ resolved
@@ -1,13 +1,9 @@
-use crate::behaviors::resize::ResizeState;
+use crate::behaviors::{resize::ResizeState, selection_stats};
 use crate::controller::{
     EventDispatcher, GridConfiguration, KeyboardEvent, MouseEvent, SpreadsheetEvent,
     ViewportManager,
 };
-<<<<<<< HEAD
 use crate::managers::ErrorSystem;
-=======
-use crate::managers::ErrorManager;
->>>>>>> ac150fda
 use crate::state::{
     Action, EditMode, InsertMode, NavigationModal, SpreadsheetMode, UIState, UIStateMachine,
     VisualMode,
@@ -108,6 +104,17 @@
     /// Get immutable direct access to state
     pub fn state_ref(&self) -> &UIState {
         self.state_machine.get_state()
+    }
+
+    // Deprecated methods for backwards compatibility
+    #[deprecated(note = "Use `state()` instead")]
+    pub fn get_state(&self) -> &UIState {
+        self.state()
+    }
+
+    #[deprecated(note = "Use `cursor()` instead")]
+    pub fn get_cursor(&self) -> CellAddress {
+        self.cursor()
     }
 
     pub fn dispatch_action(&mut self, action: Action) -> Result<()> {
@@ -173,14 +180,9 @@
                     }
                 }
                 Err(e) => {
-<<<<<<< HEAD
                     let message = ErrorSystem::format_error(&e);
-                    self.emit_error(message, crate::controller::events::ErrorSeverity::Error);
-=======
-                    let message = ErrorManager::format_error(&e);
                     self.errors()
                         .emit(message, crate::controller::events::ErrorSeverity::Error);
->>>>>>> ac150fda
                 }
             }
             return Ok(());
@@ -201,7 +203,7 @@
                             let enhanced_message =
                                 format!("Formula error: {}", error_type.full_display());
                             log::error!("Error in cell {}: {}", address, enhanced_message);
-                            self.errors().emit(
+                            self.emit_error(
                                 enhanced_message,
                                 crate::controller::events::ErrorSeverity::Error,
                             );
@@ -217,11 +219,7 @@
                         self.update_formula_bar_from_cursor();
                     }
                     Err(e) => {
-<<<<<<< HEAD
                         let message = ErrorSystem::format_error(&e);
-=======
-                        let message = ErrorManager::format_error(&e);
->>>>>>> ac150fda
                         log::error!("Parse/Set error in cell {}: {}", address, message);
                         self.errors()
                             .emit(message, crate::controller::events::ErrorSeverity::Error);
@@ -289,7 +287,17 @@
         &mut self.facade
     }
 
-<<<<<<< HEAD
+    // Deprecated methods for backwards compatibility
+    #[deprecated(note = "Use `facade()` instead")]
+    pub fn get_facade(&self) -> &SpreadsheetFacade {
+        self.facade()
+    }
+
+    #[deprecated(note = "Use `facade_mut()` instead")]
+    pub fn get_facade_mut(&mut self) -> &mut SpreadsheetFacade {
+        self.facade_mut()
+    }
+
     /// Get the display value for a cell in the UI
     /// Returns the formula if the cell has one, otherwise the display value
     pub fn get_cell_display_for_ui(&self, address: &CellAddress) -> String {
@@ -306,21 +314,32 @@
         }
     }
 
+    /// Get operation facades
+    pub fn errors(&mut self) -> super::operations::ErrorOperations<'_> {
+        super::operations::ErrorOperations::new(self)
+    }
+
+    pub fn cells(&mut self) -> super::operations::CellOperations<'_> {
+        super::operations::CellOperations::new(self)
+    }
+
+    pub fn sheets(&mut self) -> super::operations::SheetOperations<'_> {
+        super::operations::SheetOperations::new(self)
+    }
+
+    pub fn selection(&self) -> super::operations::SelectionOperations<'_> {
+        super::operations::SelectionOperations::new(self)
+    }
+
     /// Emit an error event and add to error manager
+    #[deprecated(note = "Use `errors().emit()` instead")]
     pub fn emit_error(
         &mut self,
         message: String,
         severity: crate::controller::events::ErrorSeverity,
     ) {
-        // Add to error manager
-        self.error_system.add_error(message.clone(), severity);
-
-        // Dispatch event for UI updates
-        self.event_dispatcher
-            .dispatch(&SpreadsheetEvent::ErrorOccurred { message, severity });
-    }
-=======
->>>>>>> ac150fda
+        self.errors().emit(message, severity);
+    }
 
     pub fn get_viewport_manager(&self) -> &ViewportManager {
         &self.viewport_manager
@@ -344,6 +363,57 @@
         &mut self.resize_state
     }
 
+    // Deprecated methods for backwards compatibility
+    #[deprecated(note = "Use `resize_state()` instead")]
+    pub fn get_resize_state(&self) -> &ResizeState {
+        self.resize_state()
+    }
+
+    #[deprecated(note = "Use `resize_state_mut()` instead")]
+    pub fn get_resize_state_mut(&mut self) -> &mut ResizeState {
+        self.resize_state_mut()
+    }
+
+    pub fn get_current_selection_stats(&self) -> selection_stats::SelectionStats {
+        use crate::state::SelectionType;
+
+        // Get the current selection from the state
+        let selection = self.state_machine.get_state().selection();
+
+        if let Some(sel) = selection {
+            // Calculate stats based on selection type
+            match &sel.selection_type {
+                SelectionType::Range { start, end } => {
+                    selection_stats::calculate_range(&self.facade, start, end)
+                }
+                SelectionType::Cell { address } => {
+                    selection_stats::calculate_single_cell(&self.facade, address)
+                }
+                SelectionType::Column { columns: _ } => {
+                    // For column selections, calculate stats for all cells in those columns
+                    // For now, just return default stats
+                    // TODO: Implement column selection stats
+                    selection_stats::SelectionStats::default()
+                }
+                SelectionType::Row { rows: _ } => {
+                    // For row selections, calculate stats for all cells in those rows
+                    // For now, just return default stats
+                    // TODO: Implement row selection stats
+                    selection_stats::SelectionStats::default()
+                }
+                SelectionType::Multi { selections: _ } => {
+                    // For multi selections, we would need to handle multiple ranges
+                    // For now, just return default stats
+                    // TODO: Implement multi selection stats
+                    selection_stats::SelectionStats::default()
+                }
+            }
+        } else {
+            // No selection, calculate for current cursor position
+            let cursor = self.state_machine.get_state().cursor();
+            selection_stats::calculate_single_cell(&self.facade, cursor)
+        }
+    }
 
     /// Get the error manager
     pub fn get_error_manager(&self) -> &ErrorSystem {
@@ -355,7 +425,6 @@
         &mut self.error_system
     }
 
-<<<<<<< HEAD
     /// Get active errors from the error manager
     pub fn get_active_errors(&self) -> Vec<crate::managers::ErrorEntry> {
         self.error_system.get_active_errors()
@@ -370,8 +439,6 @@
     pub fn remove_error(&mut self, id: usize) -> bool {
         self.error_system.remove_error(id)
     }
-=======
->>>>>>> ac150fda
 
     /// Dispatch an event to all listeners
     pub fn dispatch_event(&mut self, event: SpreadsheetEvent) {
@@ -392,20 +459,20 @@
 
     /// Update formula bar based on current cursor position
     pub fn update_formula_bar_from_cursor(&mut self) {
-        let cursor = self.cursor();
-        let value = self.cells().display_value(&cursor);
+        let cursor = self.get_cursor();
+        let value = self.get_cell_display_for_ui(&cursor);
         self.set_formula_bar_value(value);
     }
 
     // Sheet management methods
 
     /// Get list of all sheets
-    pub fn sheets(&self) -> Vec<(String, usize)> {
+    pub fn get_sheets(&self) -> Vec<(String, usize)> {
         self.facade.get_sheets()
     }
 
     /// Get the active sheet name
-    pub fn active_sheet(&self) -> String {
+    pub fn get_active_sheet(&self) -> String {
         self.facade.get_active_sheet()
     }
 
@@ -414,7 +481,7 @@
         self.facade.set_active_sheet(sheet_name)?;
         self.event_dispatcher
             .dispatch(&SpreadsheetEvent::SheetChanged {
-                from: self.active_sheet(),
+                from: self.get_active_sheet(),
                 to: sheet_name.to_string(),
             });
         Ok(())
@@ -467,46 +534,6 @@
         self.event_dispatcher.unsubscribe(index)
     }
 
-    // ============= Operation Facades =============
-
-    /// Cell operations facade (mutable)
-    pub fn cells(&mut self) -> super::operations::CellOperations<'_> {
-        super::operations::CellOperations::new(self)
-    }
-
-    /// Get cell display value (immutable)
-    pub fn cell_display_value(&self, address: &CellAddress) -> String {
-        if let Some(cell) = self.facade.get_cell(address) {
-            if cell.has_formula() {
-                cell.raw_value.to_string()
-            } else {
-                cell.get_display_value().to_string()
-            }
-        } else {
-            String::new()
-        }
-    }
-
-    /// Sheet operations facade
-    pub fn sheets_ops(&mut self) -> super::operations::SheetOperations<'_> {
-        super::operations::SheetOperations::new(self)
-    }
-
-    /// Error operations facade (mutable)
-    pub fn errors(&mut self) -> super::operations::ErrorOperations<'_> {
-        super::operations::ErrorOperations::new(self)
-    }
-
-    /// Get active errors (immutable)
-    pub fn active_errors(&self) -> Vec<crate::managers::ErrorEntry> {
-        self.error_manager.get_active_errors()
-    }
-
-    /// Selection operations facade
-    pub fn selection(&self) -> super::operations::SelectionOperations<'_> {
-        super::operations::SelectionOperations::new(self)
-    }
-
     // High-level keyboard handling
     pub fn handle_keyboard_event(&mut self, event: KeyboardEvent) -> Result<()> {
         // Clone the mode to avoid borrowing issues
@@ -539,7 +566,7 @@
             // Edit mode triggers
             "i" => {
                 // Get existing cell value for insert mode
-                let existing_value = self.cells().display_value(&current_cursor);
+                let existing_value = self.get_cell_display_for_ui(&current_cursor);
                 log::debug!(
                     "'i' key pressed, starting insert mode with existing value: '{}', cursor at 0",
                     existing_value
@@ -556,7 +583,7 @@
             }
             "a" => {
                 // Get existing cell value for append mode
-                let existing_value = self.cells().display_value(&current_cursor);
+                let existing_value = self.get_cell_display_for_ui(&current_cursor);
                 let cursor_pos = existing_value.len();
                 log::debug!(
                     "'a' key pressed, starting append mode with existing value: '{}', cursor at {}",
@@ -688,7 +715,7 @@
                     // Vim mode commands for entering insert mode
                     "i" => {
                         // Get existing value for the current cell
-                        let existing_value = self.cells().display_value(&current_cursor);
+                        let existing_value = self.get_cell_display_for_ui(&current_cursor);
                         log::debug!("'i' key pressed, entering insert mode at beginning");
                         self.dispatch_action(Action::StartEditing {
                             edit_mode: Some(InsertMode::I),
@@ -698,7 +725,7 @@
                     }
                     "a" => {
                         // Get existing value for the current cell
-                        let existing_value = self.cells().display_value(&current_cursor);
+                        let existing_value = self.get_cell_display_for_ui(&current_cursor);
                         let cursor_pos = if existing_value.is_empty() { 0 } else { 1 };
                         log::debug!("'a' key pressed, entering insert mode after first char");
                         self.dispatch_action(Action::StartEditing {
@@ -709,7 +736,7 @@
                     }
                     "I" => {
                         // Get existing value for the current cell
-                        let existing_value = self.cells().display_value(&current_cursor);
+                        let existing_value = self.get_cell_display_for_ui(&current_cursor);
                         log::debug!("'I' key pressed, entering insert mode at start of line");
                         self.dispatch_action(Action::StartEditing {
                             edit_mode: Some(InsertMode::CapitalI),
@@ -719,7 +746,7 @@
                     }
                     "A" => {
                         // Get existing value for the current cell
-                        let existing_value = self.cells().display_value(&current_cursor);
+                        let existing_value = self.get_cell_display_for_ui(&current_cursor);
                         let cursor_pos = existing_value.len();
                         log::debug!("'A' key pressed, entering insert mode at end of line");
                         self.dispatch_action(Action::StartEditing {
@@ -940,13 +967,8 @@
                         });
                 }
                 Err(e) => {
-<<<<<<< HEAD
                     // Use ErrorFormatter to get consistent error messages
                     let message = ErrorSystem::format_error(&e);
-=======
-                    // Use ErrorManager to get consistent error messages
-                    let message = ErrorManager::format_error(&e);
->>>>>>> ac150fda
                     log::error!("Parse/Set error in cell {}: {}", address, message);
 
                     // Emit error event for setting errors
@@ -1005,7 +1027,7 @@
     #[test]
     fn test_get_sheets() {
         let controller = SpreadsheetController::new();
-        let sheets = controller.sheets();
+        let sheets = controller.get_sheets();
 
         // Should have at least one default sheet
         assert!(!sheets.is_empty());
@@ -1021,7 +1043,7 @@
         assert!(result.is_ok());
 
         // Verify sheet was added
-        let sheets = controller.sheets();
+        let sheets = controller.get_sheets();
         assert!(sheets.iter().any(|(name, _)| name == "TestSheet"));
     }
 
@@ -1038,7 +1060,7 @@
         assert!(result.is_ok());
 
         // Verify sheet was removed
-        let sheets = controller.sheets();
+        let sheets = controller.get_sheets();
         assert!(!sheets.iter().any(|(name, _)| name == "Sheet2"));
         assert!(sheets.iter().any(|(name, _)| name == "Sheet3"));
     }
@@ -1055,7 +1077,7 @@
         assert!(result.is_ok());
 
         // Verify rename
-        let sheets = controller.sheets();
+        let sheets = controller.get_sheets();
         assert!(!sheets.iter().any(|(name, _)| name == "OldName"));
         assert!(sheets.iter().any(|(name, _)| name == "NewName"));
     }
@@ -1073,7 +1095,7 @@
         assert!(result.is_ok());
 
         // Verify active sheet
-        let active = controller.facade().get_active_sheet();
+        let active = controller.get_active_sheet();
         assert_eq!(active, "Sheet2");
     }
 
@@ -1132,7 +1154,7 @@
             })
             .unwrap();
 
-        let sheets = controller.sheets();
+        let sheets = controller.get_sheets();
         assert!(sheets.iter().any(|(name, _)| name == "NewSheet"));
 
         // Test RenameSheet action
@@ -1143,7 +1165,7 @@
             })
             .unwrap();
 
-        let sheets = controller.sheets();
+        let sheets = controller.get_sheets();
         assert!(sheets.iter().any(|(name, _)| name == "RenamedSheet"));
 
         // Test SetActiveSheet action
@@ -1153,7 +1175,7 @@
             })
             .unwrap();
 
-        assert_eq!(controller.facade().get_active_sheet(), "RenamedSheet");
+        assert_eq!(controller.get_active_sheet(), "RenamedSheet");
 
         // Verify events were dispatched
         let e = events.lock().unwrap();
@@ -1167,7 +1189,7 @@
         let mut controller = SpreadsheetController::new();
 
         // Get initial sheets
-        let sheets = controller.sheets();
+        let sheets = controller.get_sheets();
         if sheets.len() == 1 {
             // Try to remove the last sheet - should fail
             let result = controller.remove_sheet(&sheets[0].0);
@@ -1180,23 +1202,23 @@
         let mut controller = SpreadsheetController::new();
 
         // Add an error
-        controller.errors().emit("Test error".to_string(), ErrorSeverity::Error);
+        controller.emit_error("Test error".to_string(), ErrorSeverity::Error);
 
         // Check that error was added
-        let errors = controller.errors().active();
+        let errors = controller.get_active_errors();
         assert_eq!(errors.len(), 1);
         assert_eq!(errors[0].message, "Test error");
 
         // Add warning
-        controller.errors().emit("Test warning".to_string(), ErrorSeverity::Warning);
+        controller.emit_error("Test warning".to_string(), ErrorSeverity::Warning);
 
         // Check both are present
-        let errors = controller.errors().active();
+        let errors = controller.get_active_errors();
         assert_eq!(errors.len(), 2);
 
         // Clear all errors
-        controller.errors().clear_all();
-        let errors = controller.errors().active();
+        controller.clear_all_errors();
+        let errors = controller.get_active_errors();
         assert_eq!(errors.len(), 0);
     }
 
@@ -1205,25 +1227,25 @@
         let mut controller = SpreadsheetController::new();
 
         // Add multiple errors
-        controller.errors().emit("Error 1".to_string(), ErrorSeverity::Error);
-        controller.errors().emit("Error 2".to_string(), ErrorSeverity::Warning);
-        controller.errors().emit("Error 3".to_string(), ErrorSeverity::Info);
-
-        let errors = controller.errors().active();
+        controller.emit_error("Error 1".to_string(), ErrorSeverity::Error);
+        controller.emit_error("Error 2".to_string(), ErrorSeverity::Warning);
+        controller.emit_error("Error 3".to_string(), ErrorSeverity::Info);
+
+        let errors = controller.get_active_errors();
         assert_eq!(errors.len(), 3);
 
         // Remove middle error
         let error_id = errors[1].id;
-        assert!(controller.errors().remove(error_id));
+        assert!(controller.remove_error(error_id));
 
         // Check that only 2 remain
-        let errors = controller.errors().active();
+        let errors = controller.get_active_errors();
         assert_eq!(errors.len(), 2);
         assert_eq!(errors[0].message, "Error 1");
         assert_eq!(errors[1].message, "Error 3");
 
         // Try to remove non-existent error
-        assert!(!controller.errors().remove(999));
+        assert!(!controller.remove_error(999));
     }
 
     #[test]
@@ -1239,7 +1261,7 @@
         });
 
         // Emit an error
-        controller.errors().emit("Test error".to_string(), ErrorSeverity::Error);
+        controller.emit_error("Test error".to_string(), ErrorSeverity::Error);
 
         // Check that ErrorOccurred event was dispatched
         let e = events.lock().unwrap();
